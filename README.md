--- conflicted
+++ resolved
@@ -723,8 +723,7 @@
 See a more elaborate example [here](notebooks/chat.ipynb).
 
 ### Using tools
-<<<<<<< HEAD
-See the 'Using a search API' example in [this notebook](notebooks/chat.ipynb)
+See the 'Using a search API' example in [this notebook](notebooks/chat.ipynb).
 
 ## LLM specific functionality
 
@@ -754,7 +753,4 @@
 # run some prompts
 guidance.llm.get_cached_usage_cost_usd(guidance.llm.usage_cached), guidance.llm.usage_cached
 ```
-> (0.000462, defaultdict(<class 'int'>, {'prompt_tokens': 71, 'completion_tokens': 6, 'total_tokens': 77}))
-=======
-See the 'Using a search API' example in [this notebook](notebooks/chat.ipynb).
->>>>>>> 72c26a01
+> (0.000462, defaultdict(<class 'int'>, {'prompt_tokens': 71, 'completion_tokens': 6, 'total_tokens': 77}))