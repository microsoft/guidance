<<<<<<< HEAD
from typing import Any, Callable, Dict, Mapping, Optional, Sequence, Union
=======
from typing import Any, Callable, Mapping, Optional, Sequence, Union, Type
>>>>>>> c3664987
from json import dumps as json_dumps
from jsonschema.validators import Draft202012Validator
import pydantic

import guidance
from guidance.library import char_range, one_or_more, optional, zero_or_more

from .._grammar import GrammarFunction, select
from ._pydantic import pydantic_to_json_schema

def _to_compact_json(target: Any) -> str:
    # See 'Compact Encoding':
    # https://docs.python.org/3/library/json.html
    # Since this is ultimately about the generated
    # output, we don't need to worry about pretty printing
    # and whitespace
    return json_dumps(target, separators=(",", ":"))


@guidance(stateless=True)
def _gen_json_int(lm):
    pos_nonzero = char_range("1", "9") + zero_or_more(char_range("0", "9"))
    return lm + optional("-") + select(["0", pos_nonzero])


@guidance(stateless=True)
def _gen_json_number(lm):
    mantissa_int = _gen_json_int()
    mantissa_frac = "." + one_or_more(char_range("0", "9"))
    exponent = "e" + select(["", "+", "-"]) + one_or_more(char_range("0", "9"))

    return lm + mantissa_int + optional(mantissa_frac) + optional(exponent)


@guidance(stateless=True)
def _gen_json_string(lm):
    string_chars = select(
        [
            char_range("a", "z"),
            char_range("A", "Z"),
            char_range("0", "9"),
            *[c for c in "-_' ,.!?/[]{}():;"],
            "\\n",
            "\\t",
            "\\\\",
        ],
        recurse=True,
    )
    return lm + '"' + string_chars + '"'


@guidance(stateless=True)
def _gen_json_object(
    lm,
    *,
    properties: Union[Mapping[str, Any], None],
    additional_properties: Union[Mapping[str, Any], None],
    definitions: Mapping[str, Callable[[], GrammarFunction]],
):
    lm += "{"
    if properties:
        lm += _process_properties(properties=properties, definitions=definitions)
    if properties and additional_properties:
        lm += optional(
            ","
            + _process_additional_properties(
                additional_properties=additional_properties, definitions=definitions
            )
        )
    elif additional_properties:
        lm += optional(
            _process_additional_properties(
                additional_properties=additional_properties, definitions=definitions
            )
        )
    lm += "}"
    return lm


@guidance(stateless=True)
def _process_properties(
    lm,
    *,
    properties: Mapping[str, Any],
    definitions: Mapping[str, Callable[[], GrammarFunction]],
):
    properties_added = 0
    for name, property_schema in properties.items():
        lm += '"' + name + '"'

        lm += ":"
        lm += _gen_json(
            json_schema=property_schema,
            definitions=definitions,
        )
        properties_added += 1
        if properties_added < len(properties):
            lm += ","
    return lm


@guidance(stateless=True)
def _process_additional_properties(
    lm,
    *,
    additional_properties: Mapping[str, Any],
    definitions: Mapping[str, Callable[[], GrammarFunction]],
):
    item = (
        _gen_json_string()
        + ":"
        + _gen_json(json_schema=additional_properties, definitions=definitions)
    )
    return lm + zero_or_more(item + ",") + item


@guidance(stateless=True)
def _gen_json_array(
    lm,
    *,
    prefix_items_schema: Optional[Sequence[Mapping[str, Any]]],
    item_schema: Optional[Mapping[str, Any]],
    min_items: int,
    max_items: Optional[int],
    definitions: Mapping[str, Callable[[], GrammarFunction]],
):
    if prefix_items_schema is None:
        prefix_items_schema = []

    if len(prefix_items_schema) < min_items and item_schema is None:
        raise ValueError(
            "No items schema provided, but prefixItems has too few elements "
            f"({len(prefix_items_schema)}) to satisfy minItems ({min_items})"
        )

    if max_items is not None and max_items < min_items:
        raise ValueError(f"maxItems ({max_items}) can't be less than minItems ({min_items})")

    required_items = []
    optional_items = []

    # If max_items is None, we can add an infinite tail of items later
    n_to_add = max(len(prefix_items_schema), min_items) if max_items is None else max_items
    for i in range(n_to_add):
        if i < len(prefix_items_schema):
            schema = prefix_items_schema[i]
        elif item_schema is not None:
            schema = item_schema
        else:
            assert i >= min_items
            break

        item = _gen_json(json_schema=schema, definitions=definitions)

        if i < min_items:
            required_items.append(item)
        else:
            optional_items.append(item)

    if max_items is None and item_schema is not None:
        # Add an infinite tail of items
        item = _gen_json(json_schema=item_schema, definitions=definitions)
        optional_items.append(item + zero_or_more(',' + item))

    lm += "["

    if required_items:
        first, *rest = required_items
        lm += first
        for item in rest:
            lm += ',' + item

    if optional_items:
        # This is a bit subtle and would not be required if not for prefixItems -- the previous
        # must be present before the next one may be added, meaning we have nested optionals:
        # (first optional(,second optional(,third (optional(,...)))))
        first, *rest = optional_items
        tail = ''
        for item in reversed(rest):
            tail = optional(',' + item + tail)
        tail = first + tail

        if required_items:
            lm += optional(',' + tail)
        else:
            lm += optional(tail)

    lm += "]"
    return lm



@guidance(stateless=True)
def _process_anyOf(
    lm,
    *,
    anyof_list: Sequence[Mapping[str, Any]],
    definitions: Mapping[str, Callable[[], GrammarFunction]],
):
    options = [
        _gen_json(json_schema=item, definitions=definitions) for item in anyof_list
    ]
    return lm + select(options)


@guidance(stateless=True)
def _process_enum(lm, *, options: Sequence[Mapping[str, Any]]):
    # options will come in as python objects, so we need to convert to (compact) JSON
    all_opts = []
    for opt in options:
        all_opts.append(_to_compact_json(opt))
    return lm + select(options=all_opts)


@guidance(stateless=True)
def _gen_json(
    lm,
    json_schema: Mapping[str, Any],
    definitions: Mapping[str, Callable[[], GrammarFunction]],
):
    ANYOF_STRING = "anyOf"
    if ANYOF_STRING in json_schema:
        return lm + _process_anyOf(
            anyof_list=json_schema[ANYOF_STRING], definitions=definitions
        )

    REF_STRING = "$ref"
    if REF_STRING in json_schema:
        return lm + _get_definition(
            reference=json_schema[REF_STRING], definitions=definitions
        )

    ENUM_STRING = "enum"
    if ENUM_STRING in json_schema:
        return lm + _process_enum(options=json_schema["enum"])

    TYPE_STRING = "type"
    if TYPE_STRING in json_schema:
        target_type = json_schema["type"]
        if target_type == "null":
            return lm + "null"
        if target_type == "boolean":
            return lm + select(["true", "false"])
        if target_type == "integer":
            return lm + _gen_json_int()
        if target_type == "number":
            return lm + _gen_json_number()
        if target_type == "string":
            return lm + _gen_json_string()
        if target_type == "array":
            return lm + _gen_json_array(
                prefix_items_schema=json_schema.get("prefixItems"),
                item_schema=json_schema.get("items"),
                min_items=json_schema.get("minItems", 0),
                max_items=json_schema.get("maxItems"),
                definitions=definitions,
            )
        if target_type == "object":
            return lm + _gen_json_object(
                properties=json_schema.get("properties"),
                additional_properties=json_schema.get("additionalProperties"),
                definitions=definitions,
            )
        raise ValueError(f"Unsupported type in schema: {target_type}")

    raise ValueError(f"Can't process JSON node: {json_schema}")


@guidance(stateless=True)
def json(
    lm,
    name: Optional[str] = None,
    *,
    schema: Union[Mapping[str, Any], Type[pydantic.BaseModel], pydantic.TypeAdapter]
):
    """Generate valid JSON according to the supplied JSON schema or `pydantic` model.

    Not all parts of JSON schema (https://json-schema.org/) are supported. Indeed some parts
    (such as bounds on numbers) cannot really be supported in the context of LLM generation.

    Using a JSON schema:
    >>> schema = ''{ "type": "object", "properties": { "a" : {"type": "integer"} } }'
    >>> schema_obj = json.loads(schema)
    >>> lm += json(name="generated_object", schema=schema_obj)
    >>> print(json.loads(lm["generated_object"]))
    { 'a' : 2 }

    Using a `pydantic.BaseModel`:
    >>> class Schema(BaseModel):
    ...     b: bool
    >>> lm += json(name="generated_object", schema=Schema)
    >>> print(json.loads(lm["generated_object"]))
    { 'b' : False }

    Using a `pydantic.TypeAdapter`:
    >>> schema = TypeAdapter(list[int])
    >>> lm += json(name="generated_object", schema=schema)
    >>> print(json.loads(lm["generated_object"]))
    [1, 2, 3]

    Parameters
    ----------

    name : str or None
        If this is not None then the the results of the generation will be saved as a variable on
        the Model object (so you can access the result as `lm["var_name"]`).

    schema : Union[Mapping[str, Any], Type[pydantic.BaseModel], pydantic.TypeAdapter]
        One of:
            - A JSON schema object. This is a JSON schema string which has been passed to `json.loads()`.
            - A subclass of `pydantic.BaseModel`
            - An instance of `pydantic.TypeAdapter`
    """
    if isinstance(schema, Mapping):
        # Raises jsonschema.exceptions.SchemaError or ValueError
        # if schema is not valid
        Draft202012Validator.check_schema(schema)
    else:
        schema = pydantic_to_json_schema(schema)

    _DEFS_KEY = "$defs"
    definitions: Mapping[str, Callable[[], GrammarFunction]] = {}
    if _DEFS_KEY in schema:
        definitions = _build_definitions(schema[_DEFS_KEY])

    return lm + guidance.capture(_gen_json(schema, definitions), name=name)


def _build_definitions(
    raw_definitions: Mapping[str, Any]
) -> Mapping[str, Callable[[], GrammarFunction]]:
    definitions: Dict[str, Callable[[], GrammarFunction]] = {}

    def build_definition(
        json_schema: Mapping[str, Any]
    ) -> Callable[[], GrammarFunction]:
        @guidance(stateless=True, dedent=False)
        def closure(lm):
            return lm + _gen_json(json_schema=json_schema, definitions=definitions)

        return closure

    definitions = {
        ref: build_definition(schema) for ref, schema in raw_definitions.items()
    }
    return definitions


@guidance(stateless=True)
def _get_definition(
    lm,
    *,
    reference: str,
    definitions: Mapping[str, Callable[[], GrammarFunction]],
):
    assert definitions is not None
    REF_START = "#/$defs/"
    assert reference.startswith(
        REF_START
    ), f"Reference {reference} must start with {REF_START}"

    target_name = reference[len(REF_START) :]
    definition = definitions[target_name]
    return lm + definition()<|MERGE_RESOLUTION|>--- conflicted
+++ resolved
@@ -1,8 +1,5 @@
-<<<<<<< HEAD
 from typing import Any, Callable, Dict, Mapping, Optional, Sequence, Union
-=======
-from typing import Any, Callable, Mapping, Optional, Sequence, Union, Type
->>>>>>> c3664987
+from typing import Any, Callable, Dict, Mapping, Optional, Sequence, Union, Type
 from json import dumps as json_dumps
 from jsonschema.validators import Draft202012Validator
 import pydantic
