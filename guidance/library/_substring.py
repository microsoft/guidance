--- conflicted
+++ resolved
@@ -1,28 +1,9 @@
 from typing import Optional
-
-<<<<<<< HEAD
-import guidance
-from .._grammar import string, select
-from ._optional import optional
-
-
-=======
 from .._guidance import guidance
-
-# from ._prefix_tree import prefix_tree
 from .._grammar import string, select, capture
 from ._optional import optional
 
 
-# @guidance(stateless=True, dedent=False)
-# def substring(lm, s):
-
-#     # build a prefix tree over all suffixes
-#     strings = [s[i:] for i in range(len(s))]
-#     return lm + prefix_tree(strings, partial_matches=True)
-
-
->>>>>>> 98627508
 @guidance(stateless=True, dedent=False)
 def substring_simple(lm, s):
     grammars = ["" for _ in range(len(s))]
@@ -143,31 +124,4 @@
             )
             state_stack.pop()
 
-    return lm + capture(node_cache[0], name=name)
-
-
-# @guidance(stateless=True, dedent=False)
-# def substring(s):
-#     a = SuffixAutomaton(s)
-#     return _rec_substring(a, 0, {})
-
-# def _rec_substring(suffix_automaton, state_ind, node_cache):
-#     if state_ind in node_cache:
-#         return node_cache[state_ind]
-
-#     state = suffix_automaton.states[state_ind]
-
-#     if len(state.next) == 0:
-#         return string("")
-
-#     options = []
-#     for c in state.next:
-#         options.append(string(c) + _rec_substring(suffix_automaton, state.next[c], node_cache))
-
-#     if len(options) == 1:
-#         node = optional(options[0])
-#     else:
-#         node = optional(select(options, skip_checks=True))
-
-#     node_cache[state_ind] = node
-#     return node+    return lm + capture(node_cache[0], name=name)