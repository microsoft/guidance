import openai
import os
import time
import requests
import aiohttp
import copy
import time
import asyncio
import types
import collections
import json
import re
import regex

from ._llm import LLM, LLMSession, SyncSession
from decouple import config

OPENAI_API_KEY = config('OPENAI_API_KEY')

class MalformedPromptException(Exception):
    pass

import pyparsing as pp

role_start_tag = pp.Suppress(pp.Optional(pp.White()) + pp.Literal("<|im_start|>"))
role_start_name = pp.Word(pp.alphanums + "_")("role_name")
role_kwargs = pp.Suppress(pp.Optional(" ")) + pp.Dict(pp.Group(pp.Word(pp.alphanums + "_") + pp.Suppress("=") + pp.QuotedString('"')))("kwargs")
role_start = (role_start_tag + role_start_name + pp.Optional(role_kwargs) + pp.Suppress("\n")).leave_whitespace()
role_end = pp.Suppress(pp.Literal("<|im_end|>"))
role_content = pp.Combine(pp.ZeroOrMore(pp.CharsNotIn("<") | pp.Literal("<") + ~pp.FollowedBy("|im_end|>")))("role_content")
role_group = pp.Group(role_start + role_content + role_end)("role_group").leave_whitespace()
partial_role_group = pp.Group(role_start + role_content)("role_group").leave_whitespace()
roles_grammar = pp.ZeroOrMore(role_group) + pp.Optional(partial_role_group) + pp.StringEnd()

# import pyparsing as pp

# role_start_tag = pp.Literal("<|im_start|>")
# role_start_name = pp.Word(pp.alphanums + "_")
# role_kwargs = pp.Dict(pp.Group(pp.Word(pp.alphanums + "_") + pp.Suppress("=") + pp.QuotedString('"')))
# role_start = role_start_tag + role_start_name + pp.Optional(role_kwargs) + pp.Suppress("\n")
# role_end = pp.Literal("<|im_end|>")
# role_content = pp.CharsNotIn("<|im_start|><|im_end|>")

# r'<\|im_start\|>([^\n]+)\n(.*?)(?=<\|im_end\|>|$)'

def prompt_to_messages(prompt):
    messages = []

    assert prompt.endswith("<|im_start|>assistant\n"), "When calling OpenAI chat models you must generate only directly inside the assistant role! The OpenAI API does not currently support partial assistant prompting."

    parsed_prompt = roles_grammar.parse_string(prompt)

    # pattern = r'<\|im_start\|>([^\n]+)\n(.*?)(?=<\|im_end\|>|$)'
    # matches = re.findall(pattern, prompt, re.DOTALL)

    # if not matches:
    #     return [{'role': 'user', 'content': prompt}]

    for role in parsed_prompt:
        if len(role["role_content"]) > 0: # only add non-empty messages (OpenAI does not support empty messages anyway)
            message = {'role': role["role_name"], 'content': role["role_content"]}
            if "kwargs" in role:
                for k, v in role["kwargs"].items():
                    message[k] = v
            messages.append(message)

    return messages

async def add_text_to_chat_mode_generator(chat_mode):
    in_function_call = False
    async for resp in chat_mode:
        if "choices" in resp:
            for c in resp['choices']:

                # move content from delta to text so we have a consistent interface with non-chat mode
                found_content = False
                if "content" in c['delta'] and c['delta']['content'] != "":
                    found_content = True
                    c['text'] = c['delta']['content']

                # capture function call data and convert to text again so we have a consistent interface with non-chat mode and open models
                if "function_call" in c['delta']:

                    # build the start of the function call (the follows the syntax that GPT says it wants when we ask it, and will be parsed by the @function_detector)
                    if not in_function_call:
                        start_val = "\n```typescript\nfunctions."+c['delta']['function_call']["name"]+"("
                        if not c['text']:
                            c['text'] = start_val
                        else:
                            c['text'] += start_val
                        in_function_call = True

                    # extend the arguments JSON string
                    val = c['delta']['function_call']["arguments"]
                    if 'text' in c:
                        c['text'] += val
                    else:
                        c['text'] = val

                if not found_content and not in_function_call:
                    break # the role markers are outside the generation in chat mode right now TODO: consider how this changes for uncontrained generation
            else:
                yield resp
        else:
            yield resp

    # close the function call if needed
    if in_function_call:
        yield {'choices': [{'text': ')```'}]}

def add_text_to_chat_mode(chat_mode):
    if isinstance(chat_mode, (types.AsyncGeneratorType, types.GeneratorType)):
        return add_text_to_chat_mode_generator(chat_mode)
    else:
        for c in chat_mode['choices']:
            c['text'] = c['message']['content']
        return chat_mode

class OpenAI(LLM):
    llm_name: str = "openai"

    def __init__(self, model=None, caching=True, max_retries=5, max_calls_per_min=60,
                 api_key=OPENAI_API_KEY, api_type="open_ai", api_base=None, api_version=None, deployment_id=None,
                 temperature=0.0, chat_mode="auto", organization=None, rest_call=False,
                 allowed_special_tokens={"<|endoftext|>", "<|endofprompt|>"},
                 token=None, endpoint=None, encoding_name=None):
        super().__init__()

        # map old param values
        # TODO: add deprecated warnings after some time
        if token is not None:
            if api_key is None:
                api_key = token
        if endpoint is not None:
            if api_base is None:
                api_base = endpoint

        # fill in default model value
        if model is None:
            model = os.environ.get("OPENAI_MODEL", None)
        if model is None:
            try:
                with open(os.path.expanduser('~/.openai_model'), 'r') as file:
                    model = file.read().replace('\n', '')
            except:
                pass

        # fill in default deployment_id value
        if deployment_id is None:
            deployment_id = os.environ.get("OPENAI_DEPLOYMENT_ID", None)

        # auto detect chat completion mode
        if chat_mode == "auto":
            # parse to determin if the model need to use the chat completion API
            chat_model_pattern = r'^(gpt-3\.5-turbo|gpt-4)(-\d+k)?(-\d{4})?$'
            if re.match(chat_model_pattern, model):
                chat_mode = True
            else:
                chat_mode = False

        # fill in default API key value
        if api_key is None: # get from environment variable
            api_key = os.environ.get("OPENAI_API_KEY", getattr(openai, "api_key", None))
        if api_key is not None and not api_key.startswith("sk-") and os.path.exists(os.path.expanduser(api_key)): # get from file
            with open(os.path.expanduser(api_key), 'r') as file:
                api_key = file.read().replace('\n', '')
        if api_key is None: # get from default file location
            try:
                with open(os.path.expanduser('~/.openai_api_key'), 'r') as file:
                    api_key = file.read().replace('\n', '')
            except:
                pass
        if organization is None:
            organization = os.environ.get("OPENAI_ORGANIZATION", None)
        # fill in default endpoint value
        if api_base is None:
            api_base = os.environ.get("OPENAI_API_BASE", None) or os.environ.get("OPENAI_ENDPOINT", None) # ENDPOINT is deprecated

        import tiktoken
        if encoding_name is None:
            encoding_name = tiktoken.encoding_for_model(model).name
        self._tokenizer = tiktoken.get_encoding(encoding_name)
        self.chat_mode = chat_mode

        self.allowed_special_tokens = allowed_special_tokens
        self.model_name = model
        self.deployment_id = deployment_id
        self.caching = caching
        self.max_retries = max_retries
        self.max_calls_per_min = max_calls_per_min
        if isinstance(api_key, str):
            api_key = api_key.replace("Bearer ", "")
        self.api_key = api_key
        self.api_type = api_type
        self.api_base = api_base
        self.api_version = api_version
        self.current_time = time.time()
        self.call_history = collections.deque()
        self.temperature = temperature
        self.organization = organization
        self.rest_call = rest_call
        self.endpoint = endpoint

        if not self.rest_call:
            self.caller = self._library_call
        else:
            self.caller = self._rest_call
            self._rest_headers = {
                "Content-Type": "application/json"
            }

    def session(self, asynchronous=False):
        if asynchronous:
            return OpenAISession(self)
        else:
            return SyncSession(OpenAISession(self))

    def role_start(self, role_name, **kwargs):
        assert self.chat_mode, "role_start() can only be used in chat mode"
        return "<|im_start|>"+role_name+"".join([f' {k}="{v}"' for k,v in kwargs.items()])+"\n"

    def role_end(self, role=None):
        assert self.chat_mode, "role_end() can only be used in chat mode"
        return "<|im_end|>"

    def end_of_text(self):
        return "<|endoftext|>"

    @classmethod
    async def stream_then_save(cls, gen, key, stop_regex, n):
        list_out = []
        cached_out = None

        # init stop_regex variables
        if stop_regex is not None:
            if isinstance(stop_regex, str):
                stop_patterns = [regex.compile(stop_regex)]
            else:
                stop_patterns = [regex.compile(pattern) for pattern in stop_regex]

            current_strings = ["" for _ in range(n)]
            # last_out_pos = ["" for _ in range(n)]

        # iterate through the stream
        all_done = False
        async for curr_out in gen:

            # if we have a cached output, extend it with the current output
            if cached_out is not None:
                out = merge_stream_chunks(cached_out, curr_out)
            else:
                out = curr_out

            # check if we have stop_regex matches
            found_partial = False
            if stop_regex is not None:

                # keep track of the generated text so far
                for i,choice in enumerate(curr_out['choices']):
                    current_strings[i] += choice['text']

                # check if all of the strings match a stop string (and hence we can stop the batch inference)
                all_done = True
                for i in range(len(current_strings)):
                    found = False
                    for s in stop_patterns:
                        if s.search(current_strings[i]):
                            found = True
                    if not found:
                        all_done = False
                        break

                # find where trim off the stop regex matches if needed (and look for partial matches)
                stop_pos = [1e10 for _ in range(n)]
                stop_text = [None for _ in range(n)]
                for i in range(len(current_strings)):
                    for s in stop_patterns:
                        m = s.search(current_strings[i], partial=True)
                        if m:
                            span = m.span()
                            if span[1] > span[0]:
                                if m.partial: # we might be starting a stop sequence, so we can't emit anything yet
                                    found_partial = True
                                    break
                                else:
                                    stop_text[i] = current_strings[i][span[0]:span[1]]
                                    stop_pos[i] = min(span[0], stop_pos[i])
                    if stop_pos != 1e10:
                        stop_pos[i] = stop_pos[i] - len(current_strings[i]) # convert to relative position from the end

            # if we might be starting a stop sequence, we need to cache the output and continue to wait and see
            if found_partial:
                cached_out = out
                continue

            # if we get here, we are not starting a stop sequence, so we can emit the output
            else:
                cached_out = None

                if stop_regex is not None:
                    for i in range(len(out['choices'])):
                        if stop_pos[i] < len(out['choices'][i]['text']):
                            out['choices'][i] = out['choices'][i].to_dict() # because sometimes we might need to set the text to the empty string (and OpenAI's object does not like that)
                            out['choices'][i]['text'] = out['choices'][i]['text'][:stop_pos[i]]
                            out['choices'][i]['stop_text'] = stop_text[i]
                            out['choices'][i]['finish_reason'] = "stop"

                list_out.append(out)
                yield out
                if all_done:
                    gen.aclose()
                    break

        # if we have a cached output, emit it
        if cached_out is not None:
            list_out.append(cached_out)
            yield out

        cls.cache[key] = list_out

    def _stream_completion(self):
        pass

    # Define a function to add a call to the deque
    def add_call(self):
        # Get the current timestamp in seconds
        now = time.time()
        # Append the timestamp to the right of the deque
        self.call_history.append(now)

    # Define a function to count the calls in the last 60 seconds
    def count_calls(self):
        # Get the current timestamp in seconds
        now = time.time()
        # Remove the timestamps that are older than 60 seconds from the left of the deque
        while self.call_history and self.call_history[0] < now - 60:
            self.call_history.popleft()
        # Return the length of the deque as the number of calls
        return len(self.call_history)

    async def _library_call(self, **kwargs):
        """ Call the OpenAI API using the python package.

        Note that is uses the local auth token, and does not rely on the openai one.
        """

        # save the params of the openai library
        prev_key = openai.api_key
        prev_org = openai.organization
        prev_type = openai.api_type
        prev_version = openai.api_version
        prev_base = openai.api_base

        # set the params of the openai library if we have them
        if self.api_key is not None:
            openai.api_key = self.api_key
        if self.organization is not None:
            openai.organization = self.organization
        if self.api_type is not None:
            openai.api_type = self.api_type
        if self.api_version is not None:
            openai.api_version = self.api_version
        if self.api_base is not None:
            openai.api_base = self.api_base

        assert openai.api_key is not None, "You must provide an OpenAI API key to use the OpenAI LLM. Either pass it in the constructor, set the OPENAI_API_KEY environment variable, or create the file ~/.openai_api_key with your key in it."

        if self.chat_mode:
            kwargs['messages'] = prompt_to_messages(kwargs['prompt'])
            del kwargs['prompt']
            del kwargs['echo']
            del kwargs['logprobs']
            # print(kwargs)
            out = await openai.ChatCompletion.acreate(**kwargs)
            out = add_text_to_chat_mode(out)
        else:
            out = await openai.Completion.acreate(**kwargs)

        # restore the params of the openai library
        openai.api_key = prev_key
        openai.organization = prev_org
        openai.api_type = prev_type
        openai.api_version = prev_version
        openai.api_base = prev_base

        return out

    async def _rest_call(self, **kwargs):
        """ Call the OpenAI API using the REST API.
        """

        # Define the request headers
        headers = copy.copy(self._rest_headers)
        if self.api_key is not None:
            headers['Authorization'] = f"Bearer {self.api_key}"

        # Define the request data
        stream = kwargs.get("stream", False)
        data = {
            "model": self.model_name,
            "prompt": kwargs["prompt"],
            "max_tokens": kwargs.get("max_tokens", None),
            "temperature": kwargs.get("temperature", 0.0),
            "top_p": kwargs.get("top_p", 1.0),
            "n": kwargs.get("n", 1),
            "stream": stream,
            "logprobs": kwargs.get("logprobs", None),
            'stop': kwargs.get("stop", None),
            "echo": kwargs.get("echo", False)
        }
        if self.chat_mode:
            data['messages'] = prompt_to_messages(data['prompt'])
            del data['prompt']
            del data['echo']
            del data['logprobs']

        # Send a POST request and get the response
        # An exception for timeout is raised if the server has not issued a response for 10 seconds
        try:
            if stream:
                session = aiohttp.ClientSession()
                response = await session.post(self.endpoint, json=data, headers=headers, timeout=60)
                status = response.status
            else:
                response = requests.post(self.endpoint, headers=headers, json=data, timeout=60)
                status = response.status_code
                text = response.text
            if status != 200:
                if stream:
                    text = await response.text()
                raise Exception("Response is not 200: " + text)
            if stream:
                response = self._rest_stream_handler(response, session)
            else:
                response = response.json()
        except requests.Timeout:
            raise Exception("Request timed out.")
        except requests.ConnectionError:
            raise Exception("Connection error occurred.")
        if self.chat_mode:
            response = add_text_to_chat_mode(response)
        return response

    async def _close_response_and_session(self, response, session):
        await response.release()
        await session.close()

    async def _rest_stream_handler(self, response, session):
        # async for line in response.iter_lines():
        async for line in response.content:
            text = line.decode('utf-8')
            if text.startswith('data: '):
                text = text[6:]
                if text.strip() == '[DONE]':
                    await self._close_response_and_session(response, session)
                    break
                else:
                    yield json.loads(text)

    def encode(self, string):
        # note that is_fragment is not used used for this tokenizer
        return self._tokenizer.encode(string, allowed_special=self.allowed_special_tokens)

    def decode(self, tokens):
        return self._tokenizer.decode(tokens)


def merge_stream_chunks(first_chunk, second_chunk):
    """ This merges two stream responses together.
    """

    out = copy.deepcopy(first_chunk)

    # merge the choices
    for i in range(len(out['choices'])):
        out_choice = out['choices'][i]
        second_choice = second_chunk['choices'][i]
        out_choice['text'] += second_choice['text']
        if 'index' in second_choice:
            out_choice['index'] = second_choice['index']
        if 'finish_reason' in second_choice:
            out_choice['finish_reason'] = second_choice['finish_reason']
        if out_choice.get('logprobs', None) is not None:
            out_choice['logprobs']['token_logprobs'] += second_choice['logprobs']['token_logprobs']
            out_choice['logprobs']['top_logprobs'] += second_choice['logprobs']['top_logprobs']
            out_choice['logprobs']['text_offset'] = second_choice['logprobs']['text_offset']

    return out


class OpenAIStreamer():
    def __init__(self, stop_regex, n):
        self.stop_regex = stop_regex
        self.n = n
        self.current_strings = ["" for _ in range(n)]
        self.current_length = 0

class RegexStopChecker():
    def __init__(self, stop_pattern, decode, prefix_length):
        if isinstance(stop_pattern, str):
            self.stop_patterns = [regex.compile(stop_pattern)]
        else:
            self.stop_patterns = [regex.compile(pattern) for pattern in stop_pattern]
        self.prefix_length = prefix_length
        self.decode = decode
        self.current_strings = None
        self.current_length = 0

    def __call__(self, input_ids, scores, **kwargs):

        # extend our current strings
        if self.current_strings is None:
            self.current_strings = ["" for _ in range(len(input_ids))]
        for i in range(len(self.current_strings)):
            self.current_strings[i] += self.decode(input_ids[i][self.current_length:])

        # trim off the prefix string so we don't look for stop matches in the prompt
        if self.current_length == 0:
            for i in range(len(self.current_strings)):
                self.current_strings[i] = self.current_strings[i][self.prefix_length:]

        self.current_length = len(input_ids[0])

        # check if all of the strings match a stop string (and hence we can stop the batch inference)
        all_done = True
        for i in range(len(self.current_strings)):
            found = False
            for s in self.stop_patterns:
                if s.search(self.current_strings[i]):
                    found = True
            if not found:
                all_done = False
                break

        return all_done

# define the syntax for the function definitions
import pyparsing as pp
start_functions = pp.Suppress(pp.Literal("## functions\n\nnamespace functions {\n\n"))
comment = pp.Combine(pp.Suppress(pp.Literal("//") + pp.Optional(" ")) + pp.restOfLine)
end_functions = pp.Suppress("} // namespace functions")
function_def_start = pp.Optional(comment)("function_description") + pp.Suppress(pp.Literal("type")) + pp.Word(pp.alphas + "_")("function_name") + pp.Suppress(pp.Literal("=") + pp.Literal("(_:") + pp.Literal("{"))
function_def_end = pp.Suppress(pp.Literal("})") + pp.Literal("=>") + pp.Literal("any;"))
parameter_type = (pp.Word(pp.alphas + "_")("simple_type") | pp.QuotedString('"')("enum_option") + pp.OneOrMore(pp.Suppress("|") + pp.QuotedString('"')("enum_option"))("enum")) + pp.Suppress(pp.Optional(","))
parameter_def = pp.Optional(comment)("parameter_description") + pp.Word(pp.alphas + "_")("parameter_name") + pp.Optional(pp.Literal("?"))("is_optional") + pp.Suppress(pp.Literal(":")) + pp.Group(parameter_type)("parameter_type")
function_def = function_def_start + pp.OneOrMore(pp.Group(parameter_def)("parameter")) + function_def_end
functions_def = start_functions + pp.OneOrMore(pp.Group(function_def)("function")) + end_functions

def get_json_from_parse(parse_out):
    functions = []
    for function in parse_out:
        function_name = function.function_name
        function_description = function.function_description
        parameters = {
            "type": "object",
            "properties": {},
            "required": []
        }
        for parameter in function:
            if isinstance(parameter, str):
                continue
            parameter_name = parameter.parameter_name
            parameter_description = parameter.parameter_description
            parameter_type = parameter.parameter_type
            is_optional = parameter.is_optional
            d = {}
            if parameter_type.simple_type:
                d["type"] = parameter_type.simple_type
            elif parameter_type.enum:
                d["type"] = "string"
                d["enum"] = [s for s in parameter_type]
            if parameter_description:
                d["description"] = parameter_description
            if not is_optional:
                parameters["required"].append(parameter_name)
            parameters["properties"][parameter_name] = d
        functions.append({
            "name": function_name,
            "description": function_description,
            "parameters": parameters
        })
    return functions

def extract_function_defs(prompt):
    """ This extracts function definitions from the prompt.
    """

    if "\n## functions\n" not in prompt:
        return None
    else:
        functions_text = prompt[prompt.index("\n## functions\n")+1:prompt.index("} // namespace functions")+24]
        parse_out = functions_def.parseString(functions_text)
        return get_json_from_parse(parse_out)


# Define a deque to store the timestamps of the calls
class OpenAISession(LLMSession):
    async def __call__(self, prompt, stop=None, stop_regex=None, temperature=None, n=1, max_tokens=1000, logprobs=None,
                       top_p=1.0, echo=False, logit_bias=None, token_healing=None, pattern=None, stream=None,
                       cache_seed=0, caching=None, **completion_kwargs):
        """ Generate a completion of the given prompt.
        """

        # we need to stream in order to support stop_regex
        if stream is None:
            stream = stop_regex is not None
        assert stop_regex is None or stream, "We can only support stop_regex for the OpenAI API when stream=True!"
        assert stop_regex is None or n == 1, "We don't yet support stop_regex combined with n > 1 with the OpenAI API!"

        assert token_healing is None or token_healing is False, "The OpenAI API does not yet support token healing! Please either switch to an endpoint that does, or don't use the `token_healing` argument to `gen`."

        # set defaults
        if temperature is None:
            temperature = self.llm.temperature

        # get the arguments as dictionary for cache key generation
        args = locals().copy()

        assert not pattern, "The OpenAI API does not support Guidance pattern controls! Please either switch to an endpoint that does, or don't use the `pattern` argument to `gen`."
        # assert not stop_regex, "The OpenAI API does not support Guidance stop_regex controls! Please either switch to an endpoint that does, or don't use the `stop_regex` argument to `gen`."

        # define the key for the cache
        cache_params = self._cache_params(args)
        llm_cache = self.llm.cache
        key = llm_cache.create_key(self.llm.llm_name, **cache_params)

        # allow streaming to use non-streaming cache (the reverse is not true)
        if key not in llm_cache and stream:
            cache_params["stream"] = False
            key1 = llm_cache.create_key(self.llm.llm_name, **cache_params)
            if key1 in llm_cache:
                key = key1

        # check the cache
        if key not in llm_cache or caching is False or (caching is not True and not self.llm.caching):

            # ensure we don't exceed the rate limit
            while self.llm.count_calls() > self.llm.max_calls_per_min:
                await asyncio.sleep(1)

            functions = extract_function_defs(prompt)

            fail_count = 0
            while True:
                try_again = False
                try:
                    self.llm.add_call()
                    call_args = {
                        "model": self.llm.model_name,
                        "deployment_id": self.llm.deployment_id,
                        "prompt": prompt,
                        "max_tokens": max_tokens,
                        "temperature": temperature,
                        "top_p": top_p,
                        "n": n,
                        "stop": stop,
                        "logprobs": logprobs,
                        "echo": echo,
                        "stream": stream,
                        **completion_kwargs
                    }
                    if functions is None:
                        if "function_call" in call_args:
                            del call_args["function_call"]
                    else:
                        call_args["functions"] = functions
                    if logit_bias is not None:
                        call_args["logit_bias"] = {str(k): v for k,v in logit_bias.items()} # convert keys to strings since that's the open ai api's format
                    out = await self.llm.caller(**call_args)

                except (openai.error.RateLimitError, openai.error.ServiceUnavailableError, openai.error.APIError, openai.error.Timeout):
                    await asyncio.sleep(3)
                    try_again = True
                    fail_count += 1

                if not try_again:
                    break

                if fail_count > self.llm.max_retries:
                    raise Exception(f"Too many (more than {self.llm.max_retries}) OpenAI API errors in a row!")

            if stream:
                return self.llm.stream_then_save(out, key, stop_regex, n)
            else:
                llm_cache[key] = out

        # wrap as a list if needed
        if stream:
            if isinstance(llm_cache[key], list):
                return llm_cache[key]
            return [llm_cache[key]]

        return llm_cache[key]


import os
import json
import platformdirs
from ._openai import OpenAI

class AzureOpenAI(OpenAI):
    def __init__(self, *args, **kwargs):
        raise NotImplementedError("The AzureOpenAI class has been merged with the OpenAI class for Azure usage. Please use the OpenAI class instead: https://guidance.readthedocs.io/en/latest/example_notebooks/api_examples/llms/OpenAI.html")

class MSALOpenAI(OpenAI):
    """ Microsoft Authentication Library (MSAL) OpenAI style integration.

    Warning: This class is not finalized and may change in the future.
    """

    llm_name: str = "azure_openai"

    def __init__(self, model=None, client_id=None, authority=None, caching=True, max_retries=5, max_calls_per_min=60, token=None,
<<<<<<< HEAD
                 endpoint=None, scopes=None, temperature=0.0, chat_mode="auto"):

=======
                 endpoint=None, scopes=None, temperature=0.0, chat_mode="auto", rest_call=False):
        
>>>>>>> 23d0ba12

        assert endpoint is not None, "An endpoint must be specified!"

        # build a standard OpenAI LLM object
        super().__init__(
            model=model, caching=caching, max_retries=max_retries, max_calls_per_min=max_calls_per_min,
            token=token, endpoint=endpoint, temperature=temperature, chat_mode=chat_mode, rest_call=rest_call
        )

        self.client_id = client_id
        self.authority = authority
        self.scopes = scopes

        from msal import PublicClientApplication, SerializableTokenCache
        self._token_cache = SerializableTokenCache()
        self._token_cache_path = os.path.join(platformdirs.user_cache_dir("guidance"), "_azure_openai.token")
        self._app = PublicClientApplication(client_id=self.client_id, authority=self.authority, token_cache=self._token_cache)
        if os.path.exists(self._token_cache_path):
            self._token_cache.deserialize(open(self._token_cache_path, 'r').read())

        if( rest_call ):
            self._rest_headers["X-ModelType"] = self.model_name

    @property
    def api_key(self):
        return self._get_token()
    @api_key.setter
    def api_key(self, value):
        pass # ignored for now

    def _get_token(self):
        accounts = self._app.get_accounts()
        result = None

        if accounts:
            # Assuming the end user chose this one
            chosen = accounts[0]

            # Now let's try to find a token in cache for this account
            result = self._app.acquire_token_silent(self.scopes, account=chosen)

        if not result:
            # So no suitable token exists in cache. Let's get a new one from AAD.
            flow = self._app.initiate_device_flow(scopes=self.scopes)

            if "user_code" not in flow:
                raise ValueError(
                    "Fail to create device flow. Err: %s" % json.dumps(flow, indent=4))

            print(flow["message"])

            result = self._app.acquire_token_by_device_flow(flow)

            # save the aquired token
            with open(self._token_cache_path, "w") as f:
                f.write(self._token_cache.serialize())

        return result["access_token"]<|MERGE_RESOLUTION|>--- conflicted
+++ resolved
@@ -711,13 +711,7 @@
     llm_name: str = "azure_openai"
 
     def __init__(self, model=None, client_id=None, authority=None, caching=True, max_retries=5, max_calls_per_min=60, token=None,
-<<<<<<< HEAD
-                 endpoint=None, scopes=None, temperature=0.0, chat_mode="auto"):
-
-=======
                  endpoint=None, scopes=None, temperature=0.0, chat_mode="auto", rest_call=False):
-        
->>>>>>> 23d0ba12
 
         assert endpoint is not None, "An endpoint must be specified!"
 
