import os
import logging
import queue
import threading
import time

from typing import Optional, Sequence

import numpy as np
import tiktoken

from ..chat import ChatMLTemplate
from ._model import ConstraintException, Engine, Model
from ._tokenizer import Tokenizer

logger = logging.getLogger(__name__)

try:
    from .. import cpp  # type: ignore[attr-defined]
except ImportError:
    logger.warn(
        "Failed to load guidance.cpp, falling back to Python mirror implementations..."
    )
    from .. import _cpp as cpp

class GrammarlessTokenizer(Tokenizer):
    def __init__(self, tokenizer):

        # Grammarless models don't always have public tokenizations, so when not provided we pretend they tokenize like gpt2...
        if tokenizer is None:
            tokenizer = tiktoken.get_encoding("gpt2")

        # tiktoken tokenizer was given
        if hasattr(tokenizer, "decode_tokens_bytes"):
            special_map = {v: k for k, v in tokenizer._special_tokens.items()}
            first_special = tokenizer.n_vocab
            for k in special_map:
                if k < first_special:
                    first_special = k

            # consume one-by-one until we have passed all the special tokens AND gotten a valid token
            i = tokenizer.n_vocab - 1
            byte_tokens = []
            n_ist_count = 0
            while True:
                try:
                    bval = tokenizer.decode_single_token_bytes(i)
                    found = True
                except KeyError:
                    n_ist_count += 1
                    bval = special_map.get(i, b"<|invalid_special_token|>")
                    found = False
                byte_tokens.append(bval)

                if i < first_special and found:
                    break
                i -= 1
            logger.debug(f"Found {n_ist_count} invalid special tokens")

            # do the rest of the tokens as a batch
            byte_tokens = tokenizer.decode_tokens_bytes(np.arange(i + 1)) + byte_tokens

            if hasattr(tokenizer, "bos_token_id"):
                bos_token_id = tokenizer.bos_token_id
            else:
                bos_token_id = None
            if hasattr(tokenizer, "eos_token_id"):
                eos_token_id = tokenizer.eos_token_id
            else:
                eos_token_id = tokenizer._special_tokens["<|endoftext|>"]

        # a transformer tokenizer was given that has a byte_decoder
        elif hasattr(tokenizer, "byte_decoder"):
            byte_tokens = []
            for i in range(tokenizer.vocab_size):
                byte_coded = bytes(
                    [
                        tokenizer.byte_decoder[c]
                        for c in tokenizer.convert_ids_to_tokens(i)
                    ]
                )
                byte_tokens.append(byte_coded)
            bos_token_id = tokenizer.bos_token_id
            eos_token_id = tokenizer.eos_token_id

        # a transformer tokenizer was given with byte_decoder
        elif hasattr(tokenizer, "convert_ids_to_tokens"):
            byte_tokens = [
                bytes(
                    tokenizer.convert_tokens_to_string(
                        ["a", tokenizer.convert_ids_to_tokens(i)]
                    )[1:],
                    encoding="utf8",
                )
                for i in range(tokenizer.vocab_size)
            ]
            bos_token_id = tokenizer.bos_token_id
            eos_token_id = tokenizer.eos_token_id

        # a HuggingFace tokenizers tokenizer was given with id_to_token
        elif hasattr(tokenizer, "id_to_token"):
            a_token_ids = tokenizer.encode("a").ids
            if len(a_token_ids) == 3:
                bos_token_id = a_token_ids[0]
                a_id = a_token_ids[1]
                eos_token_id = a_token_ids[2]
            else:
                raise Exception(
                    "This tokenizer does not seem to have a BOS and EOS, support for this need to be implemented still."
                )

            byte_tokens = [
                bytes(tokenizer.decode([a_id, i])[1:], encoding="utf8")
                for i in range(tokenizer.get_vocab_size())
            ]
            for i, b in enumerate(byte_tokens):
                if b == b"":
                    byte_tokens[i] = bytes(tokenizer.id_to_token(i), encoding="utf8")

        else:
            raise Exception("The tokenizer given was not of a recognized type!")

        self._orig_tokenizer = tokenizer

        # Grammarless Tokenizers MUST use the ChatMLTemplate in guidance today
        chat_template = ChatMLTemplate

        self._model_interaction_thread: threading.Thread | None = None
        self._used_bytes_len = 0

        super().__init__(byte_tokens, chat_template, bos_token_id, eos_token_id)

    def encode(self, byte_string: bytes) -> list[int]:
        """Returns a list of tokens that represent the given byte string."""
        assert isinstance(byte_string, bytes)
        return self._orig_tokenizer.encode(byte_string.decode())


class GrammarlessEngine(Engine):
    def __init__(
        self, tokenizer, max_streaming_tokens: int, timeout, compute_log_probs: bool
    ):
        self.max_streaming_tokens = max_streaming_tokens
        self.timeout = timeout

        # this is where the streaming thread puts results
        self._data_queue: queue.Queue = queue.Queue()
        self._data = b""  # these are the bytes we are ready to use in the main thread

        # this is phrased negatively so we can wait for the stop event
        self._not_running_stream: threading.Event = threading.Event()
        self._last_call = 0.0
        self._num_calls_made = 0
        self._current_temp = 0.0
        self._last_stream_start = b""

        self._not_running_stream.set()

        self.max_repeated_calls = 10
        self.timeout = timeout

        # If tokenizer is not already an instance of Tokenizer, then instantiate it as a GrammarlessTokenizer
        if not isinstance(tokenizer, Tokenizer):
            tokenizer = GrammarlessTokenizer(tokenizer)

        # GrammarlessEngines must use the ChatML tokenizer
        # TODO: Consider different enforcement of this
        if tokenizer.chat_template is not ChatMLTemplate:
            raise Exception(
                "The tokenizer provided to the engine follows a non-ChatML format in its chat_template. \
                    Using a transformers, tiktoken, or guidance.GrammarlessTokenizer directly will solve this issue."
            )
        # build the Engine
        super().__init__(tokenizer=tokenizer, compute_log_probs=compute_log_probs)

        # build a prefix tree of the tokens
        self._token_trie = cpp.ByteTrie(
            self.tokenizer.tokens, np.arange(len(self.tokenizer.tokens))
        )

    def _generator(self, prompt: bytes, temperature: float):
        raise NotImplementedError("Child classes must implement _generator()")

    def __call__(self, *args, **kwargs):
        self._num_calls_made = 0  # reset the number of calls count so we only limit the number of calls within a single grammar execution
        return super().__call__(*args, **kwargs)

    def _running_stream(self):
        return not self._not_running_stream.is_set()  # wrap double negation (which)

    def _start_generator_stream(self, generator):
        logger.debug(f"start Grammarless._start_generator_stream")
        dqueue = self._data_queue
        first_iteration = True
        try:
            for chunk in generator:
                logger.debug(f"Got chunk: " + str(chunk))
                if len(chunk) > 0:
                    dqueue.put(chunk)
                if (
                    self._not_running_stream.is_set()
                    or not first_iteration
                    and time.time() - self._last_call > self.timeout
                ):
                    break
                first_iteration = False

        # we pass any exceptions back to the main thread
        except Exception as e:
            self._not_running_stream.set()
            while not dqueue.empty():
                dqueue.get()
            dqueue.put(e)

        self._not_running_stream.set()
        dqueue.put(b"")  # so we never get stuck waiting for a running stream to return something

    def _start_new_stream(self, prompt: bytes, temperature: float) -> None:
        assert isinstance(prompt, bytes)
        # make sure the display is up to date (since we are about to delay for a while)
        # TODO: how can we handle this better since the engine is now separate from the client?
        #       we could use a timeout for the GUI update throttling, those were just kind of slow... (but would be best)
        # self._update_display(throttle=False)

        if self._num_calls_made > self.max_repeated_calls:
            raise Exception(
                f"We have exceeded the maximum number of repeat calls ({self.max_repeated_calls}) per grammar execution!"
            )

        # stop any running stream
        if self._running_stream():
            # Stop stream and wait for thread to complete
            self._not_running_stream.set()
            self._model_interaction_thread.join()  # type: ignore # mypy being strange

        # clear the data queue
        while not self._data_queue.empty():
            self._data_queue.get()

        # start the new stream
        self._used_bytes_len = 0
        self._current_temp = temperature
        self._last_call = time.time()
        generator = self._generator(prompt, temperature)
        self._not_running_stream.clear()  # so we know we are running
        self._num_calls_made += 1
        self._model_interaction_thread = threading.Thread(
            target=self._start_generator_stream, args=(generator,)
        )
        self._model_interaction_thread.start()

    def _reset_shared_data(self, new_data: bytes, temperature: float):
        """Should be called by _generator calls to reset the shared data state."""
        assert isinstance(new_data, bytes)
        if temperature == 0 and self._last_stream_start == new_data:
            raise self._report_failed_match(new_data)
        self._data = new_data
        self._last_stream_start = self._data

    def get_next_token(
<<<<<<< HEAD
        self, token_ids: list[int], mask: Optional[bytes], temperature: float, media: Optional[dict]=None) -> int:
=======
        self, token_ids: list[int], mask: Optional[bytes], temperature: float) -> int:
>>>>>>> b77287b8

        logger.debug(
            f"Start Grammarless.get_next_token({token_ids=}, {mask=}, {temperature=})"
        )
        if len(token_ids) == 0:
            raise ValueError("token_ids must contain some tokens.")

        # compute the prompt bytes
        # TODO: we need to get the forced bytes from the mask -- should streamline this?
        if mask is not None:
            forced_bytes = os.path.commonprefix([self.tokenizer.tokens[i] for i, b in enumerate(mask) if b != 0])
        else:
            forced_bytes = b""

        whole_token_prompt = self.tokenizer.decode(token_ids)
        prompt = whole_token_prompt + forced_bytes
        logger.debug(f"Grammarless.get_next_token: {prompt=}")

        self._last_call = time.time()

        # keep looping until we have at least one more byte past our prompt
        token_id = None
        restarted = False  # track if we have restarted the data stream during this call
        while True:
            logger.debug(f"Grammarless.get_next_token: Starting main loop")

            # if the generation temperature changes we have to restart
            if self._current_temp != temperature:
                logger.debug(f"Grammarless.get_next_token: Starting new stream")
                self._start_new_stream(prompt, temperature)
                continue

            # try and get the next token id
            elif self._data.startswith(prompt):
                logger.debug(f"Grammarless.get_next_token: Getting next token id")
                token_id = self._get_next_token(len(prompt) - len(forced_bytes))
                logger.debug(f"Grammarless.get_next_token: {token_id=}")
                if token_id is not None:

                    # if we have a non-zero sampling temperature we can't reuse bytes
                    new_used_len = len(whole_token_prompt) + len(
                        self.tokenizer.tokens[token_id]
                    )
                    logger.debug(f"Grammarless.get_next_token: {new_used_len=}")
                    if temperature > 0 and self._used_bytes_len >= new_used_len:
                        logger.debug(f"Grammarless.get_next_token: Need to restart stream")
                        token_id = None
                        self._start_new_stream(prompt, temperature)
                        continue

                    # ...otherwise we have found the token id we want to emit
                    else:
                        logger.debug(f"Grammarless.get_next_token: Found token id")
                        self._used_bytes_len = len(whole_token_prompt) + len(
                            self.tokenizer.tokens[token_id]
                        )
                        break

            # restart if extending our data will never lead to matching our prompt
            elif not self._data.startswith(prompt) and len(self._data) >= len(
                prompt
            ):  # not prompt.startswith(self._data): # len(self._data) >= len(prompt) or
                logger.debug(f"Grammarless.get_next_token: Data will not match prompt")
                # check if we have already restarted once and so retrying by default is not likely to be helpful
                if restarted:
                    raise self._report_failed_match(prompt)

                # check the length of the prefix match
                match_len = 0
                found_mismatch = False
                data = self._data
                for match_len, v in enumerate(prompt):
                    if v != data[match_len]:
                        found_mismatch = True
                        break
                if not found_mismatch:
                    match_len = len(prompt)
                leftover = prompt[match_len:]
                logger.debug(f"Grammarless.get_next_token: {leftover=}")

                # record any active non-empty role ends. Ignore role ends that are spaces
                parts: Sequence[Optional[bytes]] = [
                    b"<|im_end|>",
                    self.tokenizer.eos_token,
                ]  # note we assume we are role tags that end with <|im_end|>

                # for _,role_end_str in self.opened_blocks.values():
                #     role_end_str = format_pattern.sub("", role_end_str)
                #     if len(role_end_str) > 0 and not re.fullmatch(r'\s+', role_end_str):
                #         parts.append(role_end_str.encode("utf8"))

                # # record the eos token
                # parts.append(self.eos_token)

                # see if adding an end token would work here (if so we avoid recalling the server and just produce an end token)
                found_match = False
                for p in parts:
                    logger.debug(f"Grammarless.get_next_token: Considering part {str(p)}")
                    if p is not None:
                        if p.startswith(leftover):
                            self._data = self._data[:match_len] + p
                            logger.debug(
                                f"automatically adding an end token since it fits the forcing of the grammar"
                            )
                            found_match = True
                            break
                if found_match:
                    continue  # start our loop over again

                logger.debug(
                    f"restarting a stream because the data we have does not match the ids. We have {str(self._data)} but the prompt is {str(prompt)}"
                )
                restarted = True
                self._start_new_stream(prompt, temperature)

            # extend our data with a chunk from the model stream
            if not self._data_queue.empty():
                new_bytes = self._data_queue.get_nowait()
                logger.debug(f"Got {new_bytes} from _data_queue")
                if isinstance(new_bytes, Exception):
                    raise new_bytes

                # if we are at the end of the generation then we try again allowing for early token stopping
                if len(new_bytes) == 0:
                    token_id = self._get_next_token(len(prompt), allow_early_stop=True)
                    if token_id is not None:
                        break
                self._data += new_bytes

            # but if there is nothing and we are not running then we start a stream
            elif self._not_running_stream.is_set():
                if (self.tokenizer.eos_token_id is not None) and (
                    mask is None or mask[self.tokenizer.eos_token_id] != 0
                ):
                    return self.tokenizer.eos_token_id
                logger.debug(
                    "starting a new stream because there is no data to read and no stream running..."
                )
                restarted = True
                self._start_new_stream(prompt, temperature)

            # we wait for the running stream to put something in the queue
            else:
                # Set to essentialy infinity so we don't stop the data stream while we are waiting for it
                self._last_call = 1e11

                new_bytes = self._data_queue.get()
                logger.debug(f"Got {new_bytes} from _data_queue")
                if isinstance(new_bytes, Exception):
                    raise new_bytes
                self._data += new_bytes
                # reset out call time to allow the data stream to time out if we happen to be done with it
                self._last_call = time.time()

        return token_id

    def _report_failed_match(self, prompt: bytes):
        logger.debug(f"_report_failed_match: {prompt=}")
        # check the length of the prefix match
        match_len = 0
        found_mismatch = False
        data = self._data
        for match_len, v in enumerate(prompt):
            if v != data[match_len]:
                found_mismatch = True
                break
        if not found_mismatch:
            match_len = len(prompt)
        leftover = prompt[match_len:]

        # compute the mismatch parts
        data_after_prompt = self._data[match_len:]
        if len(data_after_prompt) > 40:
            data_after_prompt = data_after_prompt[:40] + b"..."
        prompt_tail = prompt[:match_len]
        if len(prompt_tail) > 40:
            prompt_tail = b"..." + prompt_tail[-40:]

        # create an exception for users to deal with (that our caller can throw)
        return ConstraintException(
            f"The model attempted to generate {str(data_after_prompt)} after the prompt `{str(prompt_tail)}`, but that does\n"
            + "not match the given grammar constraints! Since your model is a remote API that does not support full guidance\n"
            + "integration we cannot force the model to follow the grammar, only flag an error when it fails to match.\n"
            + "You can try to address this by improving the prompt, making your grammar more flexible, rerunning with\n"
            + "a non-zero temperature, or using a model that supports full guidance grammar constraints.",
            prompt=prompt,
            data=data,
        )

    def _get_next_token(self, pos, allow_early_stop=False):
        data = self._data
        trie = self._token_trie
        token_id = None
        while True:

            # see if we have run out of data
            if pos >= len(data):
                if allow_early_stop:
                    return token_id
                else:
                    return None

            # try and walk down the trie
            next_byte = data[pos : pos + 1]
            if trie.has_child(next_byte):
                trie = trie.child(next_byte)
                pos += 1
                if trie.value >= 0:
                    token_id = trie.value
            else:
                return token_id  # this is the longest greedy token match we can make


class Grammarless(Model):
    """The base class for all remote models (hosted behind a remote API)."""

    pass

    # def __init__(self, model, tokenizer=None, echo=True, compute_log_probs=False, max_streaming_tokens=None, timeout=0.5):
    #     '''Build a new remote model object that represents a model in a given state.

    #     This is an abstract class. To instantiate it use a specific subclass like guidance.models.OpenAI.
    #     '''
    #     super().__init__(
    #         engine=GrammarlessEngine(model, tokenizer, max_streaming_tokens, timeout, compute_log_probs),
    #         echo=echo
    #     )<|MERGE_RESOLUTION|>--- conflicted
+++ resolved
@@ -258,11 +258,7 @@
         self._last_stream_start = self._data
 
     def get_next_token(
-<<<<<<< HEAD
         self, token_ids: list[int], mask: Optional[bytes], temperature: float, media: Optional[dict]=None) -> int:
-=======
-        self, token_ids: list[int], mask: Optional[bytes], temperature: float) -> int:
->>>>>>> b77287b8
 
         logger.debug(
             f"Start Grammarless.get_next_token({token_ids=}, {mask=}, {temperature=})"
