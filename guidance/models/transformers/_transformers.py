--- conflicted
+++ resolved
@@ -331,52 +331,11 @@
         cs = [chr(n) for n in cs]
         return dict(zip(bs, cs))
 
-<<<<<<< HEAD
-    def _tokenizer(self, model, **kwargs) -> Union[
-        "transformers_package.PreTrainedTokenizer",
-        "transformers_package.PreTrainedTokenizerFast",
-    ]:
-        # intantiate the tokenizer
-        if isinstance(model, str):
-            # make sure transformers is installed
-            if not has_transformers:
-                raise Exception("Please install transformers with `pip install transformers`")
-
-            try:
-                tokenizer = transformers_package.AutoTokenizer.from_pretrained(
-                    model, use_fast=False, **kwargs
-                )
-                # This is here because some tokenizers are bad and don't have all the bytes (I'm looking at you, microsoft/phi2)
-                if hasattr(tokenizer, "byte_decoder"):
-                    all_bytes = set()
-                    for x in tokenizer.get_vocab().keys():
-                        for y in x:
-                            all_bytes.add(y)
-                    assert set(tokenizer.byte_decoder.keys()).intersection(all_bytes) == all_bytes
-            except:
-                tokenizer = transformers_package.AutoTokenizer.from_pretrained(
-                    model, use_fast=True, **kwargs
-                )  # fall back to the fast tokenizer
-
-        assert (
-            tokenizer is not None
-        ), "You must give a model name when you provide a tokenizer object!"
-
-        return tokenizer
-
-    def encode(self, byte_string: Union[bytes, str]) -> Sequence[int]:
-        if isinstance(byte_string, bytes):
-            # HF tokenizers take in strings
-            byte_string = byte_string.decode("utf8")
-        tokenisation = self._orig_tokenizer(byte_string, add_special_tokens=False)
-        return tokenisation["input_ids"]
-=======
     def encode(self, byte_string: bytes) -> Sequence[int]:
         assert isinstance(byte_string, bytes)
         # HF tokenizers take in strings apparently
         tokenization = self._orig_tokenizer(byte_string.decode(), add_special_tokens=False)
         return tokenization["input_ids"]
->>>>>>> c4837b23
 
     def decode(self, tokens: Sequence[int]) -> bytes:
         decoded_str = self._orig_tokenizer.decode(tokens)
