--- conflicted
+++ resolved
@@ -4,12 +4,8 @@
 import json
 import urllib.parse
 from ._model import Engine, Model, EngineCallResponse
-<<<<<<< HEAD
 from .._parser import LLParser
-from ..chat import Phi3ChatTemplate
-=======
 from ..chat import Phi3MiniChatTemplate
->>>>>>> 4f7bf9e7
 from ._byte_tokenizer import ByteTokenizer
 
 
