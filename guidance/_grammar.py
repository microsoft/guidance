--- conflicted
+++ resolved
@@ -126,13 +126,8 @@
         self.name = "binary_operator"
 
 infix_operator_block = pp.infix_notation(code_chunk_no_infix, [
-<<<<<<< HEAD
-    ('-', 1, pp.OpAssoc.RIGHT),
+    ('- not', 1, pp.OpAssoc.RIGHT, UnOp),
     (pp.one_of('* /'), 2, pp.OpAssoc.LEFT, BinOp),  # TODO - '/' operator not yet fully implemented
-=======
-    (pp.one_of('- not'), 1, pp.OpAssoc.RIGHT, UnOp),
-    (pp.one_of('* /'), 2, pp.OpAssoc.LEFT, BinOp),
->>>>>>> cc50b18f
     (pp.one_of('+ -'), 2, pp.OpAssoc.LEFT, BinOp),
     (pp.one_of('< > <= >= == != is in', as_keyword=True), 2, pp.OpAssoc.LEFT, BinOp),
     (pp.Keyword('and'), 2, pp.OpAssoc.LEFT, BinOp),
