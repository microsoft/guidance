--- conflicted
+++ resolved
@@ -1,13 +1,7 @@
 import copy
 import re
 import types
-<<<<<<< HEAD
-
-from dataclasses import dataclass
-from typing import TYPE_CHECKING, Any, List, Optional, TypeVar, Union, cast
-=======
 from typing import TYPE_CHECKING, Any, Optional, Sequence, Union, cast
->>>>>>> 3bf3d142
 
 from . import _parser
 from . import llg
@@ -337,12 +331,8 @@
             return other
 
     def __radd__(self, other):
-<<<<<<< HEAD
-        return self.__add__(other)  # left vs right makes no difference since we are null
-=======
         # left vs right makes no difference since we are null
         return self.__add__(other)
->>>>>>> 3bf3d142
 
 
 class ModelVariable(GrammarFunction):
@@ -471,13 +461,6 @@
         "max_tokens",
     )
 
-<<<<<<< HEAD
-    def __init__(self, values, name: Union[str, None] = None, max_tokens=100000000) -> None:
-        values = [
-            string(v) if isinstance(v, (str, bytes)) else v for v in values
-        ]  # wrap raw strings
-        self.values = [v for v in values if not isinstance(v, Null)]
-=======
     def __init__(
         self,
         values: Sequence[ComposableGrammar],
@@ -490,7 +473,6 @@
         self.values: list[GrammarFunction] = [
             v for v in converted_values if not isinstance(v, Null)
         ]
->>>>>>> 3bf3d142
         self.name = name if name is not None else GrammarFunction._new_name()
         self.max_tokens = max_tokens
 
@@ -897,7 +879,6 @@
     return False
 
 
-<<<<<<< HEAD
 class ReferencingGrammarFunction(GrammarFunction):
     __slots__ = (
         "name",
@@ -908,7 +889,7 @@
         self.name = name if name is not None else GrammarFunction._new_name()
         self.capture_name = capture_name
         self.nodes: List[llg.NodeJSON] = []
-=======
+        
 def as_regular_grammar(value) -> RegularGrammar:
     # TODO: assert that value is not empty since we don't yet support that
     if isinstance(value, str):
@@ -916,7 +897,6 @@
     # check if it serializes
     _ignore = LLSerializer().regex(value)
     return RegularGrammar(value)
->>>>>>> 3bf3d142
 
 
 class LLSerializer:
