name: Unit tests GPU

on:
  push:
    branches: [main]
  pull_request:
    branches: [main]
  workflow_dispatch:

jobs:
  unit-tests-gpu:

    strategy:
      fail-fast: false # Don't cancel all on first failure
      matrix:
        os: [gpu-runner]
        python-version: ["3.8", "3.9", "3.10", "3.11", "3.12"]
        model: ["gpt2gpu", "phi2gpu", "hfllama_7b_gpu"]
<<<<<<< HEAD

    runs-on: ${{ matrix.os }}
    steps:
      - uses: actions/checkout@v4
      - name: Install Rust
        uses: actions-rs/toolchain@v1
        with:
          profile: minimal
          toolchain: stable
          override: true
      - name: Set up Python ${{ matrix.python-version }}
        uses: actions/setup-python@v5
        with:
          python-version: ${{ matrix.python-version }}
      - name: Show GPUs
        run: |
          nvidia-smi
      - name: Update Ubuntu
        run: |
          sudo apt-get update
          sudo apt-get -y upgrade
      - name: Ensure NVIDIA SDK available
        run: |
          sudo apt-get -y install cuda-toolkit
          echo "/usr/local/cuda-12.4/bin" >> $GITHUB_PATH
      - name: Install dependencies
        shell: bash
        run: |
          python -m pip install --upgrade pip
          pip install pytest
          pip install -e .[schemas,test]
          if [ -f requirements.txt ]; then pip install -r requirements.txt; fi
      - name: Other dependencies
        run: |
          pip install sentencepiece
      - name: GPU pip installs
        run: |
          pip install accelerate
          CMAKE_ARGS="-DLLAMA_CUBLAS=on" pip install "llama-cpp-python!=0.2.58"
      - name: Check GPU available
        run: |
          python -c "import torch; assert torch.cuda.is_available()"
      - name: Run tests (except server)
        run: |
          pytest --cov=guidance --cov-report=xml --cov-report=term-missing \
            --selected_model ${{ matrix.model }} \
            -m "not (server or needs_credentials)" \
            ./tests/
      - name: Upload coverage reports to Codecov
        uses: codecov/codecov-action@v4
        with:
          token: ${{ secrets.CODECOV_TOKEN }}
=======
    uses: ./.github/workflows/template_unit_tests_on_gpu.yml
    with:
      os: ${{ matrix.os }}
      python: ${{ matrix.python-version }}
      model: ${{ matrix.model }}
>>>>>>> c23c8b03
<|MERGE_RESOLUTION|>--- conflicted
+++ resolved
@@ -16,63 +16,8 @@
         os: [gpu-runner]
         python-version: ["3.8", "3.9", "3.10", "3.11", "3.12"]
         model: ["gpt2gpu", "phi2gpu", "hfllama_7b_gpu"]
-<<<<<<< HEAD
-
-    runs-on: ${{ matrix.os }}
-    steps:
-      - uses: actions/checkout@v4
-      - name: Install Rust
-        uses: actions-rs/toolchain@v1
-        with:
-          profile: minimal
-          toolchain: stable
-          override: true
-      - name: Set up Python ${{ matrix.python-version }}
-        uses: actions/setup-python@v5
-        with:
-          python-version: ${{ matrix.python-version }}
-      - name: Show GPUs
-        run: |
-          nvidia-smi
-      - name: Update Ubuntu
-        run: |
-          sudo apt-get update
-          sudo apt-get -y upgrade
-      - name: Ensure NVIDIA SDK available
-        run: |
-          sudo apt-get -y install cuda-toolkit
-          echo "/usr/local/cuda-12.4/bin" >> $GITHUB_PATH
-      - name: Install dependencies
-        shell: bash
-        run: |
-          python -m pip install --upgrade pip
-          pip install pytest
-          pip install -e .[schemas,test]
-          if [ -f requirements.txt ]; then pip install -r requirements.txt; fi
-      - name: Other dependencies
-        run: |
-          pip install sentencepiece
-      - name: GPU pip installs
-        run: |
-          pip install accelerate
-          CMAKE_ARGS="-DLLAMA_CUBLAS=on" pip install "llama-cpp-python!=0.2.58"
-      - name: Check GPU available
-        run: |
-          python -c "import torch; assert torch.cuda.is_available()"
-      - name: Run tests (except server)
-        run: |
-          pytest --cov=guidance --cov-report=xml --cov-report=term-missing \
-            --selected_model ${{ matrix.model }} \
-            -m "not (server or needs_credentials)" \
-            ./tests/
-      - name: Upload coverage reports to Codecov
-        uses: codecov/codecov-action@v4
-        with:
-          token: ${{ secrets.CODECOV_TOKEN }}
-=======
     uses: ./.github/workflows/template_unit_tests_on_gpu.yml
     with:
       os: ${{ matrix.os }}
       python: ${{ matrix.python-version }}
-      model: ${{ matrix.model }}
->>>>>>> c23c8b03
+      model: ${{ matrix.model }}