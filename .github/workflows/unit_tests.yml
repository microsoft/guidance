name: Unit tests

on:
  push:
    branches: [main]
  pull_request:
    branches: [main]
  workflow_dispatch:

jobs:
  unit-tests:

    strategy:
      matrix:
        os: [ubuntu-latest, windows-latest, macos-latest]
        python-version: ["3.8", "3.9", "3.10", "3.11", "3.12"]
        model: ["gpt2cpu", "phi2cpu"]

    runs-on: ${{ matrix.os }}
    steps:
      - uses: actions/checkout@v3
      - name: Set up Python ${{ matrix.python-version }}
        uses: actions/setup-python@v4
        with:
          python-version: ${{ matrix.python-version }}
      - name: Install dependencies
        shell: bash
        run: |
          python -m pip install --upgrade pip
          pip install pytest
          pip install -e .[test]
          if [ -f requirements.txt ]; then pip install -r requirements.txt; fi
      - name: Run tests (except server)
        run: |
<<<<<<< HEAD
          pytest --cov=guidance --cov-report=xml --cov-report=term-missing --selected_model ${{ matrix.model }}
=======
          pytest --cov=guidance --cov-report=xml --cov-report=term-missing -m "not server" ./tests/
>>>>>>> 5415e095
      - name: Upload coverage reports to Codecov
        uses: codecov/codecov-action@v3
        with:
          token: ${{ secrets.CODECOV_TOKEN }}<|MERGE_RESOLUTION|>--- conflicted
+++ resolved
@@ -32,11 +32,7 @@
           if [ -f requirements.txt ]; then pip install -r requirements.txt; fi
       - name: Run tests (except server)
         run: |
-<<<<<<< HEAD
-          pytest --cov=guidance --cov-report=xml --cov-report=term-missing --selected_model ${{ matrix.model }}
-=======
-          pytest --cov=guidance --cov-report=xml --cov-report=term-missing -m "not server" ./tests/
->>>>>>> 5415e095
+          pytest --cov=guidance --cov-report=xml --cov-report=term-missing --selected_model ${{ matrix.model }} -m "not server" ./tests/
       - name: Upload coverage reports to Codecov
         uses: codecov/codecov-action@v3
         with:
