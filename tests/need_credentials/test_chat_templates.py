--- conflicted
+++ resolved
@@ -3,12 +3,7 @@
 
 import guidance
 
-<<<<<<< HEAD
 from guidance.chat import CHAT_TEMPLATE_CACHE, auto_chat_template
-import transformers
-=======
-from guidance.chat import CHAT_TEMPLATE_CACHE
->>>>>>> d6cb2863
 
 from ..utils import env_or_fail
 
@@ -45,15 +40,6 @@
 # once I hook up the new ChatTemplate to guidance.models.Transformers and guidance.models.LlamaCPP, we can do this
 
 
-<<<<<<< HEAD
-@pytest.mark.parametrize(("model_id"), ["HuggingFaceH4/zephyr-7b-beta"])
-def test_auto_chat_template(model_id):
-    hf_token = env_or_fail("HF_TOKEN")
-    hf_tokenizer = transformers.AutoTokenizer.from_pretrained(
-        model_id, token=hf_token, trust_remote_code=True
-    )
-    auto_chat_template(hf_tokenizer)
-=======
 @pytest.mark.parametrize(
     "model_id",
     [
@@ -124,4 +110,13 @@
         lm += "Hello!"
     # Only check substring due to BOS/EOS tokens
     assert str(lm) in tokeniser_render
->>>>>>> d6cb2863
+
+
+
+@pytest.mark.parametrize(("model_id"), ["HuggingFaceH4/zephyr-7b-beta"])
+def test_auto_chat_template(model_id):
+    hf_token = env_or_fail("HF_TOKEN")
+    hf_tokenizer = transformers.AutoTokenizer.from_pretrained(
+        model_id, token=hf_token, trust_remote_code=True
+    )
+    auto_chat_template(hf_tokenizer)