--- conflicted
+++ resolved
@@ -12,11 +12,10 @@
     "phi2cpu": dict(
         name="transformers:microsoft/phi-2", kwargs={"trust_remote_code": True}
     ),
-<<<<<<< HEAD
     "azure_guidance": dict(
         name="azure_guidance:",
         kwargs={},
-=======
+    ),
     "transformers_phi3cpu_mini_4k_instruct": dict(
         name="transformers:microsoft/Phi-3-mini-4k-instruct",
         kwargs={"trust_remote_code": True},
@@ -24,7 +23,6 @@
     "hfllama_phi3cpu_mini_4k_instruct": dict(
         name="huggingface_hubllama:microsoft/Phi-3-mini-4k-instruct-gguf:Phi-3-mini-4k-instruct-q4.gguf",
         kwargs={"verbose": True, "n_ctx": 4096},
->>>>>>> cf16fe7e
     ),
     "hfllama7b": dict(
         name="huggingface_hubllama:TheBloke/Llama-2-7B-GGUF:llama-2-7b.Q5_K_M.gguf",
