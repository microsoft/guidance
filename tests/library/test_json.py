--- conflicted
+++ resolved
@@ -638,10 +638,6 @@
         # The actual check
         _generate_and_check(target_obj, schema_obj)
 
-<<<<<<< HEAD
-    @pytest.mark.parametrize("temperature", [None, 0.1, 1])
-    def test_nested_ref(self, temperature):
-=======
     @pytest.mark.parametrize(
         "target_obj",
         [
@@ -691,8 +687,8 @@
         # The actual check
         _generate_and_check(target_obj, schema_obj)
 
-    def test_nested_ref(self):
->>>>>>> 92afe333
+    @pytest.mark.parametrize("temperature", [None, 0.1, 1])
+    def test_nested_ref(self, temperature):
         schema = """{
         "$defs": {
             "A": {
