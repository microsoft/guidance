--- conflicted
+++ resolved
@@ -58,11 +58,7 @@
     assert len(lm["answer"]) > 0, f"Output: {lm['answer']}"
 
     # Make sure not too much was produced
-<<<<<<< HEAD
-    assert len(lm.engine.tokenizer.encode(lm["answer"])) <= MAX_TOKENS, f"Output: {lm['answer']}"
-=======
     assert len(lm.engine.tokenizer.encode(lm["answer"].encode())) <= MAX_TOKENS, f"Output: {lm['answer']}"
->>>>>>> b77287b8
 
 
 @pytest.mark.parametrize(["model_name", "model_kwargs"], TRANSFORMER_MODELS.items())
