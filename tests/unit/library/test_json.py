import json
from functools import partial
from typing import Any, Dict, Set, Union, Optional

import pytest
<<<<<<< HEAD
from jsonschema import validate
from json import dumps as json_dumps
=======
from jsonschema import validate, ValidationError
>>>>>>> af27044c

from guidance import json as gen_json
from guidance import models

from guidance.library._json import IGNORED_KEYS

from ...utils import check_match_failure as _check_match_failure
from ...utils import check_run_with_temperature
from ...utils import generate_and_check as _generate_and_check


def generate_and_check(
    target_obj: Any, schema_obj, desired_temperature: Optional[float] = None,
):
    # Sanity check what we're being asked
    validate(instance=target_obj, schema=schema_obj)
    prepared_json = json_dumps(target_obj)
    assert json.loads(prepared_json) == target_obj

    # Now test that the grammar can recognize and generate prepared_json
    # We partial in the grammar_callable
    if desired_temperature is not None:
        grammar_callable = partial(
            gen_json, schema=schema_obj, temperature=desired_temperature
        )
    else:
        grammar_callable = partial(gen_json, schema=schema_obj)

    lm = _generate_and_check(
        grammar_callable,
        test_string=prepared_json,
    )
    check_run_with_temperature(lm, desired_temperature)


def check_match_failure(
    *,
    bad_string: str,
    good_bytes: Optional[bytes] = None,
    failure_byte: Optional[bytes] = None,
    allowed_bytes: Optional[Set[bytes]] = None,
    schema_obj: Dict[str, Any],
):
    grammar = gen_json(schema=schema_obj)

    _check_match_failure(
        bad_string=bad_string,
        good_bytes=good_bytes,
        failure_byte=failure_byte,
        allowed_bytes=allowed_bytes,
        grammar=grammar,
    )


# Common sets of allowed_bytes
INTEGER_LEADING = {b"-", b"0", *{bytes([i]) for i in range(ord("1"), ord("9") + 1)}}
INTEGER_FOLLOWING = {bytes([i]) for i in range(ord("0"), ord("9") + 1)}
A_to_Z = {bytes([i]) for i in range(ord("A"), ord("Z") + 1)}

def test_null():
    schema = """{"type": "null" }"""

    target_obj = None

    # First sanity check what we're setting up
    schema_obj = json.loads(schema)
    validate(instance=target_obj, schema=schema_obj)

    generate_and_check(target_obj, schema_obj)


@pytest.mark.parametrize("target_obj", [True, False])
@pytest.mark.parametrize("temperature", [None, 0.1, 1])
def test_boolean(target_obj, temperature):
    schema = """{"type": "boolean" }"""

    # First sanity check what we're setting up
    schema_obj = json.loads(schema)
    validate(instance=target_obj, schema=schema_obj)

    generate_and_check(target_obj, schema_obj, desired_temperature=temperature)


class TestInteger:
    schema = """{ "type": "integer" }"""

    @pytest.mark.parametrize(
        "my_int",
        [0, 1, 100, 9876543210, 99, 737, 858, -1, -10, -20],
    )
    def test_integer_schema(self, my_int):
        # First sanity check what we're setting up
        schema_obj = json.loads(TestInteger.schema)
        validate(instance=my_int, schema=schema_obj)

        # The actual check
        generate_and_check(my_int, schema_obj)

    @pytest.mark.parametrize(
        ["bad_string", "good_bytes", "failure_byte", "allowed_bytes"],
        [
            ("9999a7777", b"9999", b"a", INTEGER_FOLLOWING),
            ("123, []", b"123", b",", INTEGER_FOLLOWING),
            ("a321", b"", b"a", INTEGER_LEADING),
            ("123789.456", b"123789", b".", INTEGER_FOLLOWING),
            ("[]", b"", b"[", INTEGER_LEADING),
            ('{"a": 4}', b"", b"{", INTEGER_LEADING),
        ],
    )
    def test_bad_integer(self, bad_string, good_bytes, failure_byte, allowed_bytes):
        schema_obj = json.loads(TestInteger.schema)
        check_match_failure(
            bad_string=bad_string,
            good_bytes=good_bytes,
            failure_byte=failure_byte,
            allowed_bytes=allowed_bytes,
            schema_obj=schema_obj,
        )


class TestNumber:
    schema = """{"type": "number" }"""

    @pytest.mark.parametrize(
        "target_obj",
        # It appears that Inf and NaN are not actually part of the JSON spec
        [
            0,
            0.0,
            1.0,
            -1.0,
            1,
            -1,
            134,
            -234762,
            0.1,
            -0.1,
            -10.33,
            452.342,
            1.23e23,
            -1.2e-22,
            123.6,
        ],
    )
    @pytest.mark.parametrize("temperature", [None, 0.1, 1])
    def test_number(self, target_obj, temperature):
        # First sanity check what we're setting up
        schema_obj = json.loads(TestNumber.schema)
        validate(instance=target_obj, schema=schema_obj)

        # The actual check
        generate_and_check(target_obj, schema_obj, desired_temperature=temperature)

    @pytest.mark.parametrize(
        ["bad_string", "good_bytes", "failure_byte", "allowed_bytes"],
        [
            ("9999a7777", b"9999", b"a", {b"e", b"E", b".", *INTEGER_FOLLOWING}),
            ("123.6, []", b"123.6", b",", {b"e", b"E", *INTEGER_FOLLOWING}),
            ("a321", b"", b"a", INTEGER_LEADING),
            ("[]", b"", b"[", INTEGER_LEADING),
            ('{"a": 4}', b"", b"{", INTEGER_LEADING),
        ],
    )
    def test_bad_number(self, bad_string, good_bytes, failure_byte, allowed_bytes):
        schema_obj = json.loads(TestNumber.schema)
        check_match_failure(
            bad_string=bad_string,
            good_bytes=good_bytes,
            failure_byte=failure_byte,
            allowed_bytes=allowed_bytes,
            schema_obj=schema_obj,
        )

class TestBoundedNumeric:
    @pytest.mark.parametrize(
        "instance, schema, should_pass",
        [
            # --- Integer type tests ---
            (5, {"type": "integer", "minimum": 5}, True),
            (-5, {"type": "integer", "minimum": -5}, True),
            pytest.param(
                *(5.0, {"type": "integer", "minimum": 5}, True),
                marks=pytest.mark.xfail(reason="JSON technically allows trailing zeroes, but we currently don't")
            ),
            pytest.param(
                *(-5.0, {"type": "integer", "minimum": -5}, True),
                marks=pytest.mark.xfail(reason="JSON technically allows trailing zeroes, but we currently don't")
            ),
            (5.1, {"type": "integer", "minimum": 5}, False),
            (-5.1, {"type": "integer", "minimum": -5}, False),
            (4, {"type": "integer", "minimum": 5}, False),
            (-6, {"type": "integer", "minimum": -5}, False),
            (6, {"type": "integer", "exclusiveMinimum": 5}, True),
            (-4, {"type": "integer", "exclusiveMinimum": -5}, True),
            (5, {"type": "integer", "exclusiveMinimum": 5}, False),
            (-5, {"type": "integer", "exclusiveMinimum": -5}, False),
            (5, {"type": "integer", "maximum": 5}, True),
            (-5, {"type": "integer", "maximum": -5}, True),
            (6, {"type": "integer", "maximum": 5}, False),
            (-4, {"type": "integer", "maximum": -5}, False),
            (4, {"type": "integer", "exclusiveMaximum": 5}, True),
            (-6, {"type": "integer", "exclusiveMaximum": -5}, True),
            (5, {"type": "integer", "exclusiveMaximum": 5}, False),
            (-5, {"type": "integer", "exclusiveMaximum": -5}, False),
            (5, {"type": "integer", "minimum": 5, "maximum": 10}, True),
            (-10, {"type": "integer", "minimum": -10, "maximum": -5}, True),
            (4, {"type": "integer", "minimum": 5, "maximum": 10}, False),
            (-11, {"type": "integer", "minimum": -10, "maximum": -5}, False),
            (10, {"type": "integer", "exclusiveMinimum": 5, "exclusiveMaximum": 10}, False),
            (-5, {"type": "integer", "exclusiveMinimum": -10, "exclusiveMaximum": -5}, False),
            (5, {"type": "integer", "exclusiveMinimum": 5, "exclusiveMaximum": 10}, False),
            (-10, {"type": "integer", "exclusiveMinimum": -10, "exclusiveMaximum": -5}, False),
            (7, {"type": "integer", "exclusiveMinimum": 5, "exclusiveMaximum": 10}, True),
            (-7, {"type": "integer", "exclusiveMinimum": -10, "exclusiveMaximum": -5}, True),
            # --- Number type tests ---
            (5, {"type": "number", "minimum": 5.0}, True),
            (-5, {"type": "number", "minimum": -5.0}, True),
            (5.0, {"type": "number", "minimum": 5.0}, True),
            (-5.0, {"type": "number", "minimum": -5.0}, True),
            (4.9, {"type": "number", "minimum": 5.0}, False),
            (-5.1, {"type": "number", "minimum": -5.0}, False),
            (5.1, {"type": "number", "exclusiveMinimum": 5.0}, True),
            (-4.9, {"type": "number", "exclusiveMinimum": -5.0}, True),
            (5, {"type": "number", "exclusiveMinimum": 5.0}, False),
            (-5, {"type": "number", "exclusiveMinimum": -5.0}, False),
            (5.0, {"type": "number", "exclusiveMinimum": 5.0}, False),
            (-5.0, {"type": "number", "exclusiveMinimum": -5.0}, False),
            (5, {"type": "number", "maximum": 5.0}, True),
            (-5, {"type": "number", "maximum": -5.0}, True),
            (5.0, {"type": "number", "maximum": 5.0}, True),
            (-5.0, {"type": "number", "maximum": -5.0}, True),
            (5.1, {"type": "number", "maximum": 5.0}, False),
            (-4.9, {"type": "number", "maximum": -5.0}, False),
            (4.9, {"type": "number", "exclusiveMaximum": 5.0}, True),
            (-5.1, {"type": "number", "exclusiveMaximum": -5.0}, True),
            (5, {"type": "number", "exclusiveMaximum": 5.0}, False),
            (-5, {"type": "number", "exclusiveMaximum": -5.0}, False),
            (5.0, {"type": "number", "exclusiveMaximum": 5.0}, False),
            (-5.0, {"type": "number", "exclusiveMaximum": -5.0}, False),
            (7.5, {"type": "number", "minimum": 5.0, "maximum": 10.0}, True),
            (-7.5, {"type": "number", "minimum": -10.0, "maximum": -5.0}, True),
            (4.9, {"type": "number", "minimum": 5.0, "maximum": 10.0}, False),
            (-10.1, {"type": "number", "minimum": -10.0, "maximum": -5.0}, False),
            (5.1, {"type": "number", "exclusiveMinimum": 5.0, "exclusiveMaximum": 10.0}, True),
            (-9.9, {"type": "number", "exclusiveMinimum": -10.0, "exclusiveMaximum": -5.0}, True),
            (5.0, {"type": "number", "exclusiveMinimum": 5.0, "exclusiveMaximum": 10.0}, False),
            (-10.0, {"type": "number", "exclusiveMinimum": -10.0, "exclusiveMaximum": -5.0}, False),
            (9.9, {"type": "number", "exclusiveMinimum": 5.0, "exclusiveMaximum": 10.0}, True),
            (-5.1, {"type": "number", "exclusiveMinimum": -10.0, "exclusiveMaximum": -5.0}, True),
            # --- Edge cases ---
            (0, {"type": "integer", "minimum": 0}, True),
            (0, {"type": "number", "maximum": 0}, True),
            (-1, {"type": "integer", "minimum": 0}, False),
            (1, {"type": "integer", "minimum": 0}, True),
            (-5, {"type": "number", "maximum": 0}, True),
            (5, {"type": "number", "maximum": 0}, False),
            (5, {"type": "integer", "minimum": 5.5}, False),
            (-6, {"type": "integer", "minimum": -5.5}, False),
            (6, {"type": "integer", "minimum": 5.5}, True),
            (-5, {"type": "integer", "minimum": -5.5}, True),
            (5, {"type": "integer", "exclusiveMinimum": 5.5}, False),
            (-6, {"type": "integer", "exclusiveMinimum": -5.5}, False),
            (6, {"type": "integer", "exclusiveMinimum": 5.5}, True),
            (-5, {"type": "integer", "exclusiveMinimum": -5.5}, True),
            (5, {"type": "integer", "maximum": 5.5}, True),
            (-6, {"type": "integer", "maximum": -5.5}, True),
            (6, {"type": "integer", "maximum": 5.5}, False),
            (-5, {"type": "integer", "maximum": -5.5}, False),
            (5, {"type": "integer", "exclusiveMaximum": 5.5}, True),
            (-6, {"type": "integer", "exclusiveMaximum": -5.5}, True),
            (6, {"type": "integer", "exclusiveMaximum": 5.5}, False),
            (-5, {"type": "integer", "exclusiveMaximum": -5.5}, False),
            # --- Large numbers ---
            (1e10, {"type": "number", "minimum": 1e10}, True),
            (-1e10, {"type": "number", "minimum": -1e10}, True),
            (1e9, {"type": "number", "minimum": 1e10}, False),
            (-1e11, {"type": "number", "minimum": -1e10}, False),
            (1e10, {"type": "number", "maximum": 1e10}, True),
            (-1e10, {"type": "number", "maximum": -1e10}, True),
            (1e11, {"type": "number", "maximum": 1e10}, False),
            (-1e9, {"type": "number", "maximum": -1e10}, False),
            # --- Decimal precision ---
            (0.1001, {"type": "number", "minimum": 0.1, "maximum": 0.3}, True),
            (-0.1001, {"type": "number", "minimum": -0.3, "maximum": -0.1}, True),
            (0.2999, {"type": "number", "minimum": 0.1, "maximum": 0.3}, True),
            (-0.2999, {"type": "number", "minimum": -0.3, "maximum": -0.1}, True),
            (0.0999, {"type": "number", "minimum": 0.1, "maximum": 0.3}, False),
            (-0.0999, {"type": "number", "minimum": -.3, "maximum": -0.1}, False),
            (0.3001, {"type": "number", "minimum": 0.1, "maximum": 0.3}, False),
            (-0.3001, {"type": "number", "minimum": -0.3, "maximum": -0.1}, False),
        ]
    )
    def test_numeric_validation(self, instance, schema, should_pass):
        # Sanity check
        if should_pass:
            validate(instance, schema=schema)
            generate_and_check(instance, schema)
        else:
            with pytest.raises(ValidationError):
                validate(instance, schema=schema)
            check_match_failure(
                bad_string=_to_compact_json(instance),
                schema_obj=schema
            )


class TestString:
    @pytest.mark.parametrize(
        "my_string",
        [
            "with_underscore",
            "ALLCAPS",
            "with a space",
            "MiXeD cAsInG",
            "with-hyphen",
            "Mix case_underscore-hyphens",
            "with a comma, in the string",
            "A full stop.",
            """How about
                a
                multiline string?""",
            "A \t tab \t between \t words",
            r"End with backslash \ ",
            "Have a forward / slash",
            "Include [the] odd {brace} and (parentheses)",
            "Some more symbols: ; are useful!",
        ],
    )
    @pytest.mark.parametrize("temperature", [None, 0.1, 1])
    def test_smoke(self, my_string: str, temperature):
        schema = """{ "type": "string" }"""

        # First sanity check what we're setting up
        schema_obj = json.loads(schema)
        validate(instance=my_string, schema=schema_obj)

        # The actual check
        generate_and_check(my_string, schema_obj, desired_temperature=temperature)

    @pytest.mark.parametrize("my_string", ["aA", "aB", "aK", "aZ"])
    def test_regex(self, my_string: str):
        schema = """{ "type": "string", "pattern": "a[A-Z]"}"""

        # First sanity check what we're setting up
        schema_obj = json.loads(schema)
        validate(instance=my_string, schema=schema_obj)

        # The actual check
        generate_and_check(my_string, schema_obj)

    def test_regex_no_min_max_length(self):
        schema = """{ "type": "string", "pattern": "a[A-Z]", "minLength": 1 }"""
        schema_obj = json.loads(schema)

        lm = models.Mock("".encode())

        expected = (
            "If a pattern or format is specified for a JSON string,"
            " minLength and maxLength must be left unspecified."
        )
        with pytest.raises(ValueError) as ve:
            lm += gen_json(schema=schema_obj)
        assert ve.value.args[0] == expected

    @pytest.mark.parametrize(
        ["bad_string", "good_bytes", "failure_byte", "allowed_bytes"],
        [
            ('"ab"', b'"a', b"b", A_to_Z),
            ('"a1"', b'"a', b"1", A_to_Z),
        ],
    )
    def test_regex_bad(self, bad_string: str, good_bytes, failure_byte, allowed_bytes):
        # Note that the strings being fed in include the double quotes required
        # to make them JSON strings
        schema = """{ "type": "string", "pattern": "a[A-Z]"}"""
        schema_obj = json.loads(schema)
        check_match_failure(
            bad_string=bad_string,
            good_bytes=good_bytes,
            failure_byte=failure_byte,
            allowed_bytes=allowed_bytes,
            schema_obj=schema_obj,
        )

    @pytest.mark.parametrize(
        "string", ["aA\u001f", '"""']
    )
    def test_regex_properly_escaped_good(self, string):
        schema_obj = {"type": "string", "pattern": r".{3}"}
        # First sanity check what we're setting up
        validate(instance=string, schema=schema_obj)
        # The actual check
        generate_and_check(string, schema_obj)

    @pytest.mark.parametrize(
        ["bad_string", "good_bytes", "failure_byte", "allowed_bytes"],
        [
            (
                '"\\u001f\\u001f\u001f',
                b'"\\u001f\\u001f', # able to match the first two stringified bytes
                '\u001f'.encode(), # fails on a literal \x1f byte
                None # hard to write a set of allowed bytes here
            ),
        ],
    )
    def test_regex_properly_escaped_bad(self, bad_string: str, good_bytes, failure_byte, allowed_bytes):
        # Note that the strings being fed in include the double quotes required
        # to make them JSON strings
        schema_obj = {"type": "string", "pattern": r".{3}"}
        check_match_failure(
            bad_string=bad_string,
            good_bytes=good_bytes,
            failure_byte=failure_byte,
            allowed_bytes=allowed_bytes,
            schema_obj=schema_obj,
        )


    @pytest.mark.parametrize(
        "my_string", ["a", "bb", "ccc", "150", ",?", ".\t\n", "(){", "aA7", "\\9O"]
    )
    def test_min_and_maxLength(self, my_string: str):
        schema = """{ "type": "string", "minLength": 1, "maxLength": 3}"""

        # First sanity check what we're setting up
        schema_obj = json.loads(schema)
        validate(instance=my_string, schema=schema_obj)

        # The actual check
        generate_and_check(my_string, schema_obj)

    @pytest.mark.parametrize(
        ["bad_string", "good_bytes", "failure_byte", "allowed_bytes"],
        [
            ('""', b'"', b'"', None),
            ('"dddd"', b'"ddd', b"d", {b'"'}),
        ],
    )
    def test_min_and_maxLength_bad(self, bad_string: str, good_bytes, failure_byte, allowed_bytes):
        # Note that the strings being fed in include the double quotes required
        # to make them JSON strings
        schema = """{ "type": "string", "minLength": 1, "maxLength": 3}"""
        schema_obj = json.loads(schema)
        check_match_failure(
            bad_string=bad_string,
            good_bytes=good_bytes,
            failure_byte=failure_byte,
            allowed_bytes=allowed_bytes,
            schema_obj=schema_obj,
        )

    @pytest.mark.parametrize(
        "my_string",
        [
            "a",
            "bb",
            "ccc",
            "150",
            ",?",
            ".\t\n",
            "(){",
            "aA7",
            "\\9O",
            "This is a really long string" * 10,
        ],
    )
    def test_minLength(self, my_string: str):
        schema = """{ "type": "string", "minLength": 1}"""

        # First sanity check what we're setting up
        schema_obj = json.loads(schema)
        validate(instance=my_string, schema=schema_obj)

        # The actual check
        generate_and_check(my_string, schema_obj)

    @pytest.mark.parametrize(
        "my_string",
        [
            "",
            "a",
            "bb",
            "ccc",
            "150",
            ",?",
            ".\t\n",
            "(){",
            "aA7",
            "\\9O",
            "This is a really long string" * 10,
        ],
    )
    def test_minLength_zero(self, my_string: str):
        schema = """{ "type": "string", "minLength": 0}"""

        # First sanity check what we're setting up
        schema_obj = json.loads(schema)
        validate(instance=my_string, schema=schema_obj)

        # The actual check
        generate_and_check(my_string, schema_obj)

    @pytest.mark.parametrize(
        ["bad_string", "good_bytes", "failure_byte", "allowed_bytes"],
        [
            ('""', b'"', b'"', None),
            ('"a"', b'"a', b'"', None),
        ],
    )
    def test_minLength_bad(self, bad_string: str, good_bytes, failure_byte, allowed_bytes):
        # Note that the strings being fed in include the double quotes required
        # to make them JSON strings
        schema = """{ "type": "string", "minLength": 2}"""
        schema_obj = json.loads(schema)
        check_match_failure(
            bad_string=bad_string,
            good_bytes=good_bytes,
            failure_byte=failure_byte,
            allowed_bytes=allowed_bytes,
            schema_obj=schema_obj,
        )

    @pytest.mark.parametrize(
        "my_string",
        [
            "a",
            "bb",
            "ccc",
            "150",
            ",?",
            ".\t\n",
            "(){",
            "aA7",
            "\\9O",
            "",
        ],
    )
    def test_maxLength(self, my_string: str):
        schema = """{ "type": "string", "maxLength": 3}"""

        # First sanity check what we're setting up
        schema_obj = json.loads(schema)
        validate(instance=my_string, schema=schema_obj)

        # The actual check
        generate_and_check(my_string, schema_obj)

    def test_maxLength_zero(self):
        schema = """{ "type": "string", "maxLength": 0}"""
        my_string = ""

        # First sanity check what we're setting up
        schema_obj = json.loads(schema)
        validate(instance=my_string, schema=schema_obj)

        # The actual check
        generate_and_check(my_string, schema_obj)

    @pytest.mark.parametrize(
        ["bad_string", "good_bytes", "failure_byte", "allowed_bytes"],
        [
            ('"aaa"', b'"aa', b"a", {b'"'}),
            ('"1111"', b'"11', b"1", {b'"'}),
        ],
    )
    def test_maxLength_bad(self, bad_string: str, good_bytes, failure_byte, allowed_bytes):
        # Note that the strings being fed in include the double quotes required
        # to make them JSON strings
        schema = """{ "type": "string", "maxLength": 2}"""
        schema_obj = json.loads(schema)
        check_match_failure(
            bad_string=bad_string,
            good_bytes=good_bytes,
            failure_byte=failure_byte,
            allowed_bytes=allowed_bytes,
            schema_obj=schema_obj,
        )


class TestSimpleObject:
    # These are objects without cross references
    def test_object_with_single_property(self):
        schema = """{
            "type": "object",
            "properties": {
                "a" : {"type": "integer"}
            },
            "required": ["a"]
        }
    """
        target_obj = dict(a=1)

        # First sanity check what we're setting up
        schema_obj = json.loads(schema)
        validate(instance=target_obj, schema=schema_obj)

        # The actual check
        generate_and_check(target_obj, schema_obj)

    def test_object_with_many_properties(self):
        schema = """{
            "type": "object",
            "properties": {
                "a" : {"type": "integer"},
                "b" : {"type": "integer"},
                "c" : {"type": "integer"},
                "d" : {"type": "integer"},
                "e" : {"type": "integer"},
                "f" : {"type": "integer"},
                "g" : {"type": "integer"},
                "h" : {"type": "integer"}
            },
            "required": ["a", "b", "c", "d", "e", "f", "g", "h"]
        }
    """
        target_obj = dict(a=1, b=2, c=3, d=4, e=5, f=6, g=7, h=8)

        # First sanity check what we're setting up
        schema_obj = json.loads(schema)
        validate(instance=target_obj, schema=schema_obj)

        # The actual check
        generate_and_check(target_obj, schema_obj)

    @pytest.mark.parametrize("temperature", [None, 0.1, 1])
    def test_directly_nested_object(self, temperature):
        schema = """{
            "type": "object",
            "properties": {
                "name" : {
                    "type": "string"
                },
                "info": {
                    "type": "object",
                    "properties" : {
                        "a" : {
                            "type" : "integer"
                        },
                        "b" : {
                            "type" : "integer"
                        }
                    }
                }
            },
            "required": ["name", "info"]
        }
    """
        target_obj = dict(name="my product", info=dict(a=1, b=2))

        # First sanity check what we're setting up
        schema_obj = json.loads(schema)
        validate(instance=target_obj, schema=schema_obj)

        # The actual check
        generate_and_check(target_obj, schema_obj, desired_temperature=temperature)

    @pytest.mark.parametrize("temperature", [None, 0.1, 1])
    def test_object_containing_list(self, temperature):
        schema = """{
        "type": "object",
        "properties" : {
                "a" : { "type" : "string" },
                "b list" : {
                    "type": "array",
                    "items" : {"type": "integer" }
                }
            }
        }
    """

        target_obj = {
            "a": "some lengthy string of characters",
            "b list": [1, 2, 3, 2312, 123],
        }

        # First sanity check what we're setting up
        schema_obj = json.loads(schema)
        validate(instance=target_obj, schema=schema_obj)

        # The actual check
        generate_and_check(target_obj, schema_obj, desired_temperature=temperature)

    @pytest.mark.parametrize(
        ["bad_string", "good_bytes", "failure_byte", "allowed_bytes"],
        [
            ("9999a7777", b"", b"9", {b"{"}),
            ('{"a": 1255.4567}', b'{"a": 1255', b".", {b"}", *INTEGER_FOLLOWING}),
            ('{"a": "123"}', b'{"a": ', b'"', INTEGER_LEADING),
        ],
    )
    def test_bad_object(self, bad_string, good_bytes, failure_byte, allowed_bytes):
        schema = """{
            "type": "object",
            "properties": {
                "a" : {"type": "integer"}
            },
            "required": ["a"],
            "additionalProperties": false
        }
    """
        schema_obj = json.loads(schema)
        check_match_failure(
            bad_string=bad_string,
            good_bytes=good_bytes,
            failure_byte=failure_byte,
            allowed_bytes=allowed_bytes,
            schema_obj=schema_obj,
        )


class TestObjectWithMissingRequired:
    def test_required_is_required(self):
        schema = {"type": "object", "properties": {"a": {"type": "integer"}}, "required": ["b"]}
        generate_and_check({"b": 1}, schema)
        generate_and_check({"a": 1, "b": "xyz"}, schema)
        check_match_failure(
            bad_string=json_dumps(
                {"a": 1}
            ),
            schema_obj=schema,
        )

    def test_validated_against_additionalProperties(self):
        schema = {"type": "object", "properties": {"a": {"type": "integer"}}, "required": ["b"], "additionalProperties": {"type": "integer"}}
        generate_and_check({"b": 1}, schema)
        generate_and_check({"a": 1, "b": 42}, schema)
        check_match_failure(
            bad_string=json_dumps(
                {"a": 1, "b": "string"}
            ),
            schema_obj=schema,
        )

    def test_false_additionalProperties_fails(self):
        schema = {"type": "object", "properties": {"a": {"type": "integer"}}, "required": ["b", "c"], "additionalProperties": False}
        with pytest.raises(ValueError) as ve:
            _ = gen_json(schema=schema)
        assert ve.value.args[0] == "Required properties not in properties but additionalProperties is False. Missing required properties: ['b', 'c']"


class TestSimpleArray:
    # These are array without references
    @pytest.mark.parametrize("target_obj", [[], [0], [34, 56], [1, 2, 3], [9, 8, 7, 6]])
    @pytest.mark.parametrize("temperature", [None, 0.1, 1])
    def test_integer_list(self, target_obj, temperature):
        schema = """{
        "type" : "array",
        "items" : {
                "type" : "integer"
            }
        }
    """

        # First sanity check what we're setting up
        schema_obj = json.loads(schema)
        validate(instance=target_obj, schema=schema_obj)

        # The actual check
        generate_and_check(target_obj, schema_obj, desired_temperature=temperature)

    @pytest.mark.parametrize("target_obj", [[], ["a"], ["b c", "d, e"]])
    def test_string_list(self, target_obj):
        schema = """{
        "type" : "array",
        "items" : {
                "type" : "string"
            }
        }
    """

        # First sanity check what we're setting up
        schema_obj = json.loads(schema)
        validate(instance=target_obj, schema=schema_obj)

        # The actual check
        generate_and_check(target_obj, schema_obj)

    @pytest.mark.parametrize(
        "target_obj",
        [[], [dict(a=1)], [dict(a=2), dict(a=3)], [dict(a=4), dict(a=5), dict(a=6)]],
    )
    @pytest.mark.parametrize("temperature", [None, 0.1, 1])
    def test_object_list(self, target_obj, temperature):
        schema = """{
        "type" : "array",
        "items" : {
                "type" : "object",
                "properties" : {
                    "a" : {
                        "type": "integer"
                    }
                }
            }
        }
    """

        # First sanity check what we're setting up
        schema_obj = json.loads(schema)
        validate(instance=target_obj, schema=schema_obj)

        # The actual check
        generate_and_check(target_obj, schema_obj, desired_temperature=temperature)


    @pytest.mark.parametrize(
        ["bad_string", "good_bytes", "failure_byte", "allowed_bytes"],
        [
            ("9999a7777", b"", b"9", {b"["}),
            ("[321.654]", b"[321", b".", {b"]", b",", *INTEGER_FOLLOWING}),
            ('["123"]', b"[", b'"', {b"]", *INTEGER_LEADING}),
        ],
    )
    def test_bad_object(self, bad_string, good_bytes, failure_byte, allowed_bytes):
        schema = """{
        "type" : "array",
        "items" : {
                "type" : "integer"
            }
        }"""
        schema_obj = json.loads(schema)
        check_match_failure(
            bad_string=bad_string,
            good_bytes=good_bytes,
            failure_byte=failure_byte,
            allowed_bytes=allowed_bytes,
            schema_obj=schema_obj,
        )


class TestArrayWithLengthConstraints:
    prefix_schema_obj = [{"type": "integer"}, {"type": "boolean"}]
    items_schema_obj = {"type": "string"}

    @pytest.mark.parametrize(
        "min_items, max_items, target_obj",
        [
            (0, 0, []),  # None allowed, none provided
            (0, 1, []),  # Some prefixItems allowed, none provided
            (0, 1, [42]),  # Some prefixItems allowed, one provided
            (1, 2, [42, True]),  # All prefix items, no extra items allowed or provided.
            (
                1,
                3,
                [42, True],
            ),  # All prefix items, some extra items allowed but not provided.
            (0, 3, [42, True, "hello"]),  # All prefix items and one extra item
            (
                3,
                4,
                [42, True, "hello"],
            ),  # All prefix items and one extra item but more allowed
            (
                5,
                5,
                [42, True, "hello", "world", "test"],
            ),  # Exactly meets minItems and maxItems.
            (
                0,
                10,
                [42, True] + ["extra"] * 8,
            ),  # Exactly meet large number of extra items
        ],
    )
    def test_good_with_prefix_and_items(self, min_items, max_items, target_obj):
        schema_obj = {
            "prefixItems": self.prefix_schema_obj,
            "items": self.items_schema_obj,
            "minItems": min_items,
            "maxItems": max_items,
            "type": "array",
        }
        generate_and_check(target_obj, schema_obj)

    @pytest.mark.parametrize(
        "min_items, max_items, target_obj",
        [
            (0, 0, []),  # None allowed, none provided
            (0, 2, []),  # Some allowed, none provided
            (1, 2, [42, True]),  # All prefix items, no extra allowed
            (2, 2, [42, True]),  # Exactly match min, max
            (1, 3, [42]),  # Single prefix item, extra allowed
            (1, 3, [42, True]),  # All prefix items, extra allowed
        ],
    )
    def test_good_with_prefix(self, min_items, max_items, target_obj):
        schema_obj = {
            "prefixItems": self.prefix_schema_obj,
            "minItems": min_items,
            "maxItems": max_items,
            "type": "array",
        }
        generate_and_check(target_obj, schema_obj)

    @pytest.mark.parametrize(
        "min_items, max_items, target_obj",
        [
            (0, 0, []),  # None allowed, none provided
            (0, 2, []),  # Some allowed, none provided
            (1, 2, ["hello"]),  # Single item, more allowed
            (1, 2, ["hello", "world"]),  # Meet max
            (3, 3, ["hello", "world", "extra"]),  # Exactly match min, max
            (0, 8, ["extra"] * 8),  # Large number of items
        ],
    )
    def test_good_with_items(self, min_items, max_items, target_obj):
        schema_obj = {
            "items": self.items_schema_obj,
            "minItems": min_items,
            "maxItems": max_items,
            "type": "array",
        }
        generate_and_check(target_obj, schema_obj)


    @pytest.mark.parametrize(
        "min_items, max_items, bad_obj, good_bytes, failure_byte, allowed_bytes",
        [
            (
                1,
                4,
                [42, "string_not_bool", "hello", "extra"],
                b"[42, ",
                b'"',
                {b"t", b"f"},
            ),  # Second item does not match prefix schema
            (
                0,
                3,
                [42, True, 100],
                b"[42, true, ",
                b"1",
                {b'"'},
            ),  # Last item does not match general item schema
            (
                3,
                5,
                [42, True, "valid", "extra1", "extra2", "too_many"],
                b'[42, true, "valid", "extra1", "extra2"',
                b",",
                {b"]"},
            ),  # Exceeds maxItems
            (
                2,
                3,
                [42],
                b"[42",
                b"]",
                {b",", *INTEGER_FOLLOWING},
            ),  # Not enough items
            (
                1,
                1,
                [42, True],
                b"[42",
                b",",
                {b"]", *INTEGER_FOLLOWING},
            ),  # Too many items for maxItems
            (
                0,
                0,
                [42, True, "str"],
                b"[",
                b"4",
                {b"]"},
            ),  # maxItems set to 0, but array is not empty
            (
                3,
                5,
                [42, True],
                b"[42, true",
                b"]",
                {b","},
            ),  # Array has one fewer item than required by minItems
        ],
    )
    def test_bad_with_prefix_and_items(
        self, min_items, max_items, bad_obj, good_bytes, failure_byte, allowed_bytes
    ):
        schema_obj = {
            "prefixItems": self.prefix_schema_obj,
            "items": self.items_schema_obj,
            "minItems": min_items,
            "maxItems": max_items,
            "type": "array",
        }
        bad_string = json_dumps(bad_obj)
        check_match_failure(
            bad_string=bad_string,
            good_bytes=good_bytes,
            failure_byte=failure_byte,
            allowed_bytes=allowed_bytes,
            schema_obj=schema_obj,
        )


    @pytest.mark.parametrize(
        "min_items, max_items, bad_obj, good_bytes, failure_byte, allowed_bytes",
        [
            (
                2,
                2,
                [42],
                b"[42",
                b"]",
                {b",", *INTEGER_FOLLOWING},
            ),  # Array too short to meet minItems, despite matching prefixItems
            (
                1,
                2,
                [42, "not_bool"],
                b"[42, ",
                b'"',
                {b"t", b"f"},
            ),  # Second item violates prefixItems type requirement
            (
                0,
                1,
                [42, True],
                b"[42",
                b",",
                {b"]", *INTEGER_FOLLOWING},
            ),  # Array exceeds maxItems with valid prefixItems types
            (
                1,
                5,
                [42, True, "extra"],
                b"[42, true",
                b",",
                {b"]"},
            ),  # Item beyond prefixItems with no "items" schema
            (
                0,
                0,
                [42],
                b"[",
                b"4",
                {b"]"},
            ),  # maxItems set to 0, but array is not empty
        ],
    )
    def test_bad_with_prefix(
        self, min_items, max_items, bad_obj, good_bytes, failure_byte, allowed_bytes
    ):
        schema_obj = {
            "prefixItems": self.prefix_schema_obj,
            "items": False,
            "minItems": min_items,
            "maxItems": max_items,
            "type": "array",
        }
        bad_string = json_dumps(bad_obj)
        check_match_failure(
            bad_string=bad_string,
            good_bytes=good_bytes,
            failure_byte=failure_byte,
            allowed_bytes=allowed_bytes,
            schema_obj=schema_obj,
        )


    @pytest.mark.parametrize(
        "min_items, max_items, bad_obj, good_bytes, failure_byte, allowed_bytes",
        [
            (
                1,
                2,
                ["hello", "world", "extra"],
                b'["hello", "world"',
                b",",
                {b"]"},
            ),  # Too many items for maxItems
            (
                2,
                3,
                ["hello"],
                b'["hello"',
                b"]",
                {b","},
            ),  # Not enough items
            (
                2,
                3,
                ["hello", 42],
                b'["hello", ',
                b"4",
                {b'"'},
            ),  # Badly typed second item
            (
                0,
                0,
                ["hello"],
                b"[",
                b'"',
                {b"]"},
            ),  # maxItems set to 0, but array is not empty
        ],
    )
    def test_bad_with_items(
        self, min_items, max_items, bad_obj, good_bytes, failure_byte, allowed_bytes
    ):
        schema_obj = {
            "items": self.items_schema_obj,
            "minItems": min_items,
            "maxItems": max_items,
            "type": "array",
        }
        bad_string = json_dumps(bad_obj)
        check_match_failure(
            bad_string=bad_string,
            good_bytes=good_bytes,
            failure_byte=failure_byte,
            allowed_bytes=allowed_bytes,
            schema_obj=schema_obj,
        )


class TestWithReferences:
    @pytest.mark.parametrize(
        "target_obj",
        [
            dict(all_cats=[]),
            dict(all_cats=[dict(name="Kasha")]),
            dict(all_cats=[dict(name="Dawon"), dict(name="Barong")]),
        ],
    )
    def test_simple_ref(self, target_obj):
        schema = """{
        "$defs": {
            "Cat": {
            "properties": {
                "name": {
                "title": "Name",
                "type": "string"
                }
            },
            "required": [
                "name"
            ],
            "title": "Cat",
            "type": "object"
            }
        },
        "properties": {
            "all_cats": {
            "items": {
                "$ref": "#/$defs/Cat"
            },
            "title": "All Cats",
            "type": "array"
            }
        },
        "required": [
            "all_cats"
        ],
        "title": "CatList",
        "type": "object"
        }"""

        # First sanity check what we're setting up
        schema_obj = json.loads(schema)
        validate(instance=target_obj, schema=schema_obj)

        # The actual check
        generate_and_check(target_obj, schema_obj)

    @pytest.mark.parametrize(
        "target_obj",
        [
            dict(all_cats=[]),
            dict(all_cats=[dict(name="Kasha")]),
            dict(all_cats=[dict(name="Dawon"), dict(name="Barong")]),
        ],
    )
    def test_simple_ref_alt(self, target_obj):
        # Uses 'definitions' rather than '$defs'
        schema = """{
        "definitions": {
            "Cat": {
            "properties": {
                "name": {
                "title": "Name",
                "type": "string"
                }
            },
            "required": [
                "name"
            ],
            "title": "Cat",
            "type": "object"
            }
        },
        "properties": {
            "all_cats": {
            "items": {
                "$ref": "#/definitions/Cat"
            },
            "title": "All Cats",
            "type": "array"
            }
        },
        "required": [
            "all_cats"
        ],
        "title": "CatList",
        "type": "object"
        }"""

        # First sanity check what we're setting up
        schema_obj = json.loads(schema)
        validate(instance=target_obj, schema=schema_obj)

        # The actual check
        generate_and_check(target_obj, schema_obj)

    @pytest.mark.parametrize("temperature", [None, 0.1, 1])
    def test_nested_ref(self, temperature):
        schema = """{
        "$defs": {
            "A": {
            "properties": {
                "name": {
                "title": "Name",
                "type": "string"
                }
            },
            "required": [
                "name"
            ],
            "title": "A",
            "type": "object"
            },
            "B": {
            "properties": {
                "other_str": {
                "title": "Other Str",
                "type": "string"
                },
                "my_A": {
                "$ref": "#/$defs/A"
                }
            },
            "required": [
                "other_str",
                "my_A"
            ],
            "title": "B",
            "type": "object"
            }
        },
        "properties": {
            "my_B": {
            "$ref": "#/$defs/B"
            }
        },
        "required": [
            "my_B"
        ],
        "title": "C",
        "type": "object"
        }"""

        target_obj = dict(my_B=dict(other_str="some string", my_A=dict(name="my name")))

        # First sanity check what we're setting up
        schema_obj = json.loads(schema)
        validate(instance=target_obj, schema=schema_obj)

        # The actual check
        generate_and_check(target_obj, schema_obj, desired_temperature=temperature)

    @pytest.mark.parametrize("temperature", [None, 0.1, 1])
    def test_multiple_refs_to_same_def(self, temperature):
        schema = """{
        "$defs": {
            "A": {
                "properties": {
                    "name": {
                        "type": "string"
                    }
                },
                "required": ["name"],
                "type": "object"
            }
        },
        "properties": {
            "A1": {
                "$ref": "#/$defs/A"
            },
            "A2": {
                "$ref": "#/$defs/A"
            }
        },
        "required": ["A1", "A2"],
        "type": "object"
        }"""

        target_obj = dict(A1=dict(name="Romulus"), A2=dict(name="Remus"))

        # First sanity check what we're setting up
        schema_obj = json.loads(schema)
        validate(instance=target_obj, schema=schema_obj)

        # The actual check
        generate_and_check(target_obj, schema_obj, desired_temperature=temperature)


class TestAnyOf:
    @pytest.mark.parametrize("target_obj", [123, True])
    @pytest.mark.parametrize("temperature", [None, 0.1, 1])
    def test_anyOf_simple(self, target_obj, temperature):
        schema = """{
        "anyOf": [
                    {
                        "type": "integer"
                    },
                    {
                        "type": "boolean"
                    }
                ]
    }
    """
        # First sanity check what we're setting up
        schema_obj = json.loads(schema)
        validate(instance=target_obj, schema=schema_obj)

        # The actual check
        generate_and_check(target_obj, schema_obj, desired_temperature=temperature)

    @pytest.mark.parametrize(
        "target_obj",
        [
            dict(my_val=dict(my_int=1)),
            dict(my_val=dict(my_str="Some long string or other")),
        ],
    )
    @pytest.mark.parametrize("temperature", [None, 0.1, 1])
    def test_anyOf_objects(self, target_obj, temperature):
        schema = """{
    "$defs": {
        "A": {
        "properties": {
            "my_str": {
            "default": "me",
            "title": "My Str",
            "type": "string"
            }
        },
        "required": ["my_str"],
        "title": "A",
        "type": "object"
        },
        "B": {
        "properties": {
            "my_int": {
            "default": 1,
            "title": "My Int",
            "type": "integer"
            }
        },
        "required": ["my_int"],
        "title": "B",
        "type": "object"
        }
    },
    "properties": {
        "my_val": {
        "anyOf": [
            {
            "$ref": "#/$defs/A"
            },
            {
            "$ref": "#/$defs/B"
            }
        ],
        "title": "My Val"
        }
    },
    "required": ["my_val"],
    "title": "C",
    "type": "object"
    }
    """
        # First sanity check what we're setting up
        schema_obj = json.loads(schema)
        validate(instance=target_obj, schema=schema_obj)

        # The actual check
        generate_and_check(target_obj, schema_obj, desired_temperature=temperature)


class TestAllOf:
    @pytest.mark.parametrize(
        "my_int",
        [0, 1, 100, 9876543210, 99, 737, 858, -1, -10, -20],
    )
    def test_allOf_integer(self, my_int):
        schema = """{
        "allOf" : [{ "type": "integer" }]
        }
        """
        # First sanity check what we're setting up
        schema_obj = json.loads(schema)
        validate(instance=my_int, schema=schema_obj)

        # The actual check
        generate_and_check(my_int, schema_obj)

    def test_allOf_ref(self):
        schema = """{
            "definitions": {
                "Cat": {
                    "properties": {
                        "name": {
                            "title": "Name",
                            "type": "string"
                        }
                    },
                    "required": [
                        "name"
                    ],
                    "title": "Cat",
                    "type": "object"
                }
            },
            "type": "object",
            "properties": {
                "my_cat": {
                    "allOf": [
                        {
                            "$ref": "#/definitions/Cat"
                        }
                    ]
                }
            },
            "required": ["my_cat"]
        }
        """

        target_obj = dict(my_cat=dict(name="Sampson"))
        # First sanity check what we're setting up
        schema_obj = json.loads(schema)
        validate(instance=target_obj, schema=schema_obj)

        # The actual check
        generate_and_check(target_obj, schema_obj)

    def test_allOf_bad_schema(self):
        schema = """{
        "allOf" : [{ "type": "integer" }, { "type": "number" }]
        }
        """
        # First sanity check what we're setting up
        schema_obj = json.loads(schema)

        TARGET_VALUE = 20
        validate(instance=TARGET_VALUE, schema=schema_obj)

        prepared_string = f"<s>{json_dumps(TARGET_VALUE)}"
        lm = models.Mock(prepared_string.encode())

        # Run with the mock model
        CAPTURE_KEY = "my_capture"
        with pytest.raises(ValueError) as ve:
            lm += gen_json(name=CAPTURE_KEY, schema=schema_obj)
        assert ve.value.args[0] == "Only support allOf with exactly one item"

class TestOneOf:
    @pytest.mark.parametrize("target_obj", [123, 42])
    def test_oneOf_simple(self, target_obj):
        schema = """{
            "oneOf" : [{ "type": "integer" }]
        }
        """
        # First sanity check what we're setting up
        schema_obj = json.loads(schema)
        validate(instance=target_obj, schema=schema_obj)

        # The actual check
        generate_and_check(target_obj, schema_obj)


    @pytest.mark.parametrize("target_obj", [123, True])
    def test_oneOf_compound(self, target_obj):
        schema = """{
        "oneOf" : [{ "type": "integer" }, { "type": "boolean" }]
        }
        """
        # First sanity check what we're setting up
        schema_obj = json.loads(schema)
        validate(instance=target_obj, schema=schema_obj)

        # The actual check; we expect a warning here because oneOf is not fully supported
        with pytest.warns() as record:
            generate_and_check(target_obj, schema_obj)
        assert len(record) == 1
        assert record[0].message.args[0].startswith("oneOf not fully supported")


class TestEnum:
    simple_schema = """{
        "enum": [1,"2",false]
    }
    """

    prefix_schema = """{
        "enum": ["aa", "bb", "cc"]
    }"""

    @pytest.mark.parametrize("target_obj", [1, "2", False])
    @pytest.mark.parametrize("temperature", [None, 0.1, 1])
    def test_enum(self, target_obj, temperature):
        # First sanity check what we're setting up
        schema_obj = json.loads(self.simple_schema)
        validate(instance=target_obj, schema=schema_obj)

        # The actual check
        generate_and_check(target_obj, schema_obj, desired_temperature=temperature)


    @pytest.mark.parametrize(
        "bad_obj, good_bytes, failure_byte, allowed_bytes",
        [
            ("1", b'"', b"1", {b"2"}),
            (2, b"", b"2", {b'"', b"1", b"f"}),
            (True, b"", b"t", {b'"', b"1", b"f"}),
        ],
    )
    def test_bad_enum(self, bad_obj, good_bytes, failure_byte, allowed_bytes):
        schema_obj = json.loads(self.simple_schema)
        bad_string = json_dumps(bad_obj)
        check_match_failure(
            bad_string=bad_string,
            good_bytes=good_bytes,
            failure_byte=failure_byte,
            allowed_bytes=allowed_bytes,
            schema_obj=schema_obj,
        )


    @pytest.mark.parametrize(
        "bad_obj, good_bytes, failure_byte, allowed_bytes",
        [
            ("ab", b'"a', b"b", {b"a"}),
            ("bc", b'"b', b"c", {b"b"}),
            ("ca", b'"c', b"a", {b"c"}),
        ],
    )
    def test_bad_prefix_enum(self, bad_obj, good_bytes, failure_byte, allowed_bytes):
        schema_obj = json.loads(self.prefix_schema)
        bad_string = json_dumps(bad_obj)
        check_match_failure(
            bad_string=bad_string,
            good_bytes=good_bytes,
            failure_byte=failure_byte,
            allowed_bytes=allowed_bytes,
            schema_obj=schema_obj,
        )


class TestConst:
    def test_constant_int(self):
        # First sanity check what we're setting up
        schema_obj = {"const": 1}
        target_obj = 1
        validate(instance=target_obj, schema=schema_obj)

        # The actual check
        generate_and_check(target_obj, schema_obj)

    def test_constant_string(self):
        # First sanity check what we're setting up
        schema_obj = {"const": "hello"}
        target_obj = "hello"
        validate(instance=target_obj, schema=schema_obj)

        # The actual check
        generate_and_check(target_obj, schema_obj)

    def test_constant_array(self):
        # First sanity check what we're setting up
        schema_obj = {"const": [1, 2, 3]}
        target_obj = [1, 2, 3]
        validate(instance=target_obj, schema=schema_obj)

        # The actual check
        generate_and_check(target_obj, schema_obj)

    def test_constant_object(self):
        # First sanity check what we're setting up
        schema_obj = {"const": {"a": 1, "b": 2}}
        target_obj = {"a": 1, "b": 2}
        validate(instance=target_obj, schema=schema_obj)

        # The actual check
        generate_and_check(target_obj, schema_obj)

    def test_nested_constant(self):
        # First sanity check what we're setting up
        schema_obj = {"type": "object", "properties": {"a": {"const": 1}}, "required": ["a"]}
        target_obj = {"a": 1}
        validate(instance=target_obj, schema=schema_obj)

        # The actual check
        generate_and_check(target_obj, schema_obj)

    def test_constant_precedence(self):
        schema_obj = {"type": "integer", "const": 1}
        bad_string = json_dumps(2)

        check_match_failure(
            bad_string=bad_string,
            good_bytes=b"",
            failure_byte=b"2",
            allowed_bytes={b"1"},
            schema_obj=schema_obj,
        )


class TestAdditionalProperties:

    simple_schema = """{
    "type": "object",
    "additionalProperties": {
            "type" : "integer"
        }
    }
    """

    anyOf_schema = """{
    "type": "object",
    "additionalProperties": {
            "anyOf": [
                {"type": "string"},
                {"type": "integer"}
            ]
        }
    }
    """

    combined_schema = """{
    "type": "object",
    "properties": {
            "mystr": {"type": "string"}
        },
    "additionalProperties": {
            "type": "integer"
        },
    "required": ["mystr"]
    }
    """

    @pytest.mark.parametrize("target_obj", [{}, {"a": 1}, {"a": 1, "b": 2}])
    @pytest.mark.parametrize("temperature", [None, 0.1, 1])
    def test_simple_additional_properties(self, target_obj, temperature):
        # First sanity check what we're setting up
        schema_obj = json.loads(self.simple_schema)
        validate(instance=target_obj, schema=schema_obj)

        # The actual check
        generate_and_check(target_obj, schema_obj, desired_temperature=temperature)


    @pytest.mark.parametrize(
        "bad_obj, good_bytes, failure_byte, allowed_bytes",
        [
            ({"a": "1"}, b'{"a": ', b'"', INTEGER_LEADING, ),
            (
                {"a": 1, "b": 1.5},
                b'{"a": 1, "b": 1',
                b".",
                {b",", b"}", *INTEGER_FOLLOWING},
            ),
        ],
    )
    def test_simple_bad_type(self, bad_obj, good_bytes, failure_byte, allowed_bytes):
        schema_obj = json.loads(self.simple_schema)
        bad_string = json_dumps(bad_obj)
        check_match_failure(
            bad_string=bad_string,
            good_bytes=good_bytes,
            failure_byte=failure_byte,
            allowed_bytes=allowed_bytes,
            schema_obj=schema_obj,
        )

    @pytest.mark.parametrize(
        "target_obj", [{}, {"a": 1}, {"a": "2"}, {"a": 1, "b": "2"}]
    )
    def test_anyOf_additional_properties(self, target_obj):
        # First sanity check what we're setting up
        schema_obj = json.loads(self.anyOf_schema)
        validate(instance=target_obj, schema=schema_obj)

        # The actual check
        generate_and_check(target_obj, schema_obj)


    @pytest.mark.parametrize(
        "bad_obj, good_bytes, failure_byte, allowed_bytes",
        [
            ({"a": 1.5}, b'{"a": 1', b".", {b",", b"}", *INTEGER_FOLLOWING}),
            ({"a": True}, b'{"a": ', b"t", {b'"', *INTEGER_LEADING}),
            (
                {"a": 1, "b": False},
                b'{"a": 1, "b": ',
                b"f",
                {b'"', *INTEGER_LEADING},
            ),
        ],
    )
    def test_anyOf_bad_type(self, bad_obj, good_bytes, failure_byte, allowed_bytes):
        schema_obj = json.loads(self.anyOf_schema)
        bad_string = json_dumps(bad_obj)
        check_match_failure(
            bad_string=bad_string,
            good_bytes=good_bytes,
            failure_byte=failure_byte,
            allowed_bytes=allowed_bytes,
            schema_obj=schema_obj,
        )

    @pytest.mark.parametrize(
        "target_obj",
        [
            {"mystr": "hello"},
            {"mystr": "hello", "a": 1},
            {"mystr": "hello", "a": 1, "b": 2},
        ],
    )
    @pytest.mark.parametrize("temperature", [None, 0.1, 1])
    def test_properties_and_additional_properties(self, target_obj, temperature):
        # First sanity check what we're setting up
        schema_obj = json.loads(self.combined_schema)
        validate(instance=target_obj, schema=schema_obj)

        # The actual check
        generate_and_check(target_obj, schema_obj, desired_temperature=temperature)


    @pytest.mark.parametrize(
        "bad_obj, good_bytes, failure_byte, allowed_bytes",
        [
            ({}, b"{", b"}", {b'"'}),
            ({"a": 1}, b'{"', b"a", {b"m"}),
            ({"a": 1, "b": 2}, b'{"', b"a", {b"m"}),
        ],
    )
    def test_combined_missing_properties(
        self, bad_obj, good_bytes, failure_byte, allowed_bytes
    ):
        schema_obj = json.loads(self.combined_schema)
        bad_string = json_dumps(bad_obj)
        check_match_failure(
            bad_string=bad_string,
            good_bytes=good_bytes,
            failure_byte=failure_byte,
            allowed_bytes=allowed_bytes,
            schema_obj=schema_obj,
        )


    @pytest.mark.parametrize(
        "bad_obj, good_bytes, failure_byte, allowed_bytes",
        [
            ({"mystr": 1}, b'{"mystr": ', b"1", {b'"'}),
            ({"mystr": 1, "a": 2}, b'{"mystr": ', b"1", {b'"'}),
            (
                {"mystr": "hello", "a": False},
                b'{"mystr": "hello", "a": ',
                b"f",
                INTEGER_LEADING,
            ),
        ],
    )
    def test_combined_bad_type(self, bad_obj, good_bytes, failure_byte, allowed_bytes):
        schema_obj = json.loads(self.combined_schema)
        bad_string = json_dumps(bad_obj)
        check_match_failure(
            bad_string=bad_string,
            good_bytes=good_bytes,
            failure_byte=failure_byte,
            allowed_bytes=allowed_bytes,
            schema_obj=schema_obj,
        )


class TestRecursiveStructures:
    @pytest.mark.parametrize(
        "target_obj",
        [
            dict(my_list=None),
            dict(my_list=dict(my_str="a", next=None)),
            dict(my_list=dict(my_str="a", next=dict(my_str="b", next=None))),
        ],
    )
    def test_linked_list(self, target_obj):
        schema = """
{
    "$defs": {
        "A": {
            "properties": {
                "my_str": {
                    "default": "me",
                    "title": "My Str",
                    "type": "string"
                },
                "next": {
                    "anyOf": [
                        {
                            "$ref": "#/$defs/A"
                        },
                        {
                            "type": "null"
                        }
                    ]
                }
            },
            "required": ["my_str", "next"],
            "type": "object"
        }
    },
    "type": "object",
    "properties": {
        "my_list": {
            "anyOf": [
                {
                    "$ref": "#/$defs/A"
                },
                {
                    "type": "null"
                }
            ]
        }
    },
    "required": ["my_list"]
}
        """
        # First sanity check what we're setting up
        schema_obj = json.loads(schema)
        validate(instance=target_obj, schema=schema_obj)

        # The actual check
        generate_and_check(target_obj, schema_obj)


class TestEmptySchemas:
    empty_schema = "{}"
    nested_empty_schema_with_props = """{
    "properties" : {
        "a": {},
        "b": {"type": "number"}
    },
    "required" : ["a", "b"],
    "type" : "object"
    }"""

    @pytest.mark.parametrize(
        "target_obj",
        [
            1,
            "2",
            False,
            [1, 2, 3],
            {"a": 1},
            None,
            [{"a": 1}],
            {"a": [1, 2, 3]},
            {"a": {"b": 1}},
        ],
    )
    @pytest.mark.parametrize("temperature", [None, 0.1, 1])
    def test_empty_schema(self, target_obj, temperature):
        # First sanity check what we're setting up
        schema_obj = json.loads(self.empty_schema)
        validate(instance=target_obj, schema=schema_obj)

        # The actual check
        generate_and_check(target_obj, schema_obj, desired_temperature=temperature)


    @pytest.mark.parametrize(
        "bad_string, good_bytes, failure_byte, allowed_bytes",
        [
            # {} is not carte blanche for malformed JSON
            ("{a:1}", b"{", b"a", {b'"', b"}"}),
            (
                "[1, 2} ",
                b"[1, 2",
                b"}",
                {b",", b"]", b"e", b"E", b".", *INTEGER_FOLLOWING},
            ),
            ("123a", b"123", b"a", {b"e", b"E", b".", *INTEGER_FOLLOWING}),
            (
                "]",
                b"",
                b"]",
                {
                    b"[",
                    b"{",
                    b'"',
                    b"t",
                    b"f",
                    b"n",
                    *INTEGER_LEADING,
                },
            ),
        ],
    )
    def test_bad_empty_schema(
        self, bad_string, good_bytes, failure_byte, allowed_bytes
    ):
        schema_obj = json.loads(self.empty_schema)
        check_match_failure(
            bad_string=bad_string,
            good_bytes=good_bytes,
            failure_byte=failure_byte,
            allowed_bytes=allowed_bytes,
            schema_obj=schema_obj,
        )

    @pytest.mark.parametrize(
        "schema_obj",
        [
            # Empty property
            {"type": "object", "properties": {"a": {}}, "required": ["a"]},
            # Empty reference
            {"type": "object", "properties": {"a": {"$ref": "#/$defs/A"}}, "$defs": {"A": {}}, "required": ["a"]},
        ],
    )
    @pytest.mark.parametrize(
        "target_obj",
        [
            {"a": 1},
            {"a": "2"},
            {"a": False},
            {"a": [1, 2, 3]},
            {"a": {"b": 1}},
            {"a": None},
            {"a": [{"b": 1}]},
            {"a": {"b": [1, 2, 3]}},
            {"a": {"b": {"c": 1}}},
        ],
    )
    @pytest.mark.parametrize("temperature", [None, 0.1, 1])
    def test_nested_empty_schema(self, schema_obj, target_obj, temperature):
        # First sanity check what we're setting up
        validate(instance=target_obj, schema=schema_obj)

        # The actual check
        generate_and_check(target_obj, schema_obj, desired_temperature=temperature)

    @pytest.mark.parametrize(
        "schema_obj",
        [
            # Empty property
            {"type": "object", "properties": {"a": {}}, "required": ["a"]},
            # Empty reference
            {"type": "object", "properties": {"a": {"$ref": "#/$defs/A"}}, "$defs": {"A": {}}, "required": ["a"]},
        ],
    )

    @pytest.mark.parametrize(
        "bad_obj, good_bytes, failure_byte, allowed_bytes",
        [
            # Missing property -- presence of {} deeper in the schema isn't carte blanche
            ({"b": 42}, b'{"', b"b", {b"a"}),
        ],
    )
    def test_nested_empty_schema_bad(
        self, schema_obj, bad_obj, good_bytes, failure_byte, allowed_bytes
    ):
        bad_string = json_dumps(bad_obj)
        check_match_failure(
            bad_string=bad_string,
            good_bytes=good_bytes,
            failure_byte=failure_byte,
            allowed_bytes=allowed_bytes,
            schema_obj=schema_obj,
        )

    @pytest.mark.parametrize(
        "target_obj",
        [
            {"a": 1, "b": 2},
            {"a": "2", "b": 1.998},
            {"a": False, "b": -3.14},
            {"a": [1, 2, 3], "b": 42},
            {"a": {"b": 1}, "b": 0.2},
            {"a": None, "b": 5e-4},
            {"a": [{"b": 1}], "b": -5e2},
            {"a": {"b": [1, 2, 3]}, "b": 1},
            {"a": {"b": {"c": 1}}, "b": -1},
        ],
    )
    @pytest.mark.parametrize("temperature", [None, 0.1, 1])
    def test_nested_empty_schema_with_props(self, target_obj, temperature):
        # First sanity check what we're setting up
        schema_obj = json.loads(self.nested_empty_schema_with_props)
        validate(instance=target_obj, schema=schema_obj)

        # The actual check
        generate_and_check(target_obj, schema_obj, desired_temperature=temperature)


    @pytest.mark.parametrize(
        "bad_obj, good_bytes, failure_byte, allowed_bytes",
        [
            # Missing property -- presence of {} deeper in the schema isn't carte blanche
            ({"b": 42}, b'{"', b"b", {b"a"}),
        ],
    )
    def test_nested_empty_schema_with_props_bad(
        self, bad_obj, good_bytes, failure_byte, allowed_bytes
    ):
        schema_obj = json.loads(self.nested_empty_schema_with_props)

        bad_string = json_dumps(bad_obj)
        check_match_failure(
            bad_string=bad_string,
            good_bytes=good_bytes,
            failure_byte=failure_byte,
            allowed_bytes=allowed_bytes,
            schema_obj=schema_obj,
        )

    @pytest.mark.parametrize(
        "schema_obj",
        [
            {"type": "array"},
            {"type": "array", "items": {}},
            {"type": "array", "items": True},
        ],
    )
    def test_items(self, schema_obj):
        generate_and_check(
            [1, 0.4, "hello", False, None, {"a": 42}, [1, 2, 3, "four"]], schema_obj
        )


    def test_no_items(self):
        schema_obj = {"type": "array", "items": False}
        check_match_failure(
            bad_string="[42]",
            good_bytes=b"[",
            failure_byte=b"4",
            allowed_bytes={b"]"},  # array must be empty
            schema_obj=schema_obj,
        )

    @pytest.mark.parametrize(
        "schema_obj",
        [
            {"type": "object"},
            {"type": "object", "additionalProperties": {}},
            {"type": "object", "additionalProperties": True},
        ],
    )
    def test_additionalProperties(self, schema_obj):
        generate_and_check(
            {
                "a": 1,
                "b": 0.4,
                "c": "hello",
                "d": False,
                "e": None,
                "f": {"a": 42},
                "g": [1, 2, 3, "four"],
            },
            schema_obj,
        )


    def test_no_additionalProperties(self):
        schema_obj = {"type": "object", "additionalProperties": False}
        check_match_failure(
            bad_string='{"a": 42}',
            good_bytes=b"{",
            failure_byte=b'"',
            allowed_bytes={b"}"},  # object must be empty
            schema_obj=schema_obj,
        )

def test_ignored_keys_allowed_as_properties():
    schema_obj = {
        "type": "object",
        "properties": {
            key: {"type": "string"} for key in IGNORED_KEYS
        },
        "required": list(IGNORED_KEYS),
    }
    target_obj = {key: "value" for key in IGNORED_KEYS}
    generate_and_check(target_obj, schema_obj)

class TestRequiredProperties:
    schema_obj = {
        "type": "object",
        "properties": {
            "a": {"type": "string"},
            "b": {"type": "number"},
            "c": {"type": "boolean"},
        },
        "additionalProperties": True
    }
    ALL_REQUIRED = ["a", "b", "c"]
    SOME_REQUIRED_SUBSETS = [[], ["a"], ["b"], ["c"], ["a", "b"], ["a", "c"], ["b", "c"], ["a", "b", "c"]]
    NONE_REQUIRED: list[str] = []

    @pytest.mark.parametrize(
        "extra_items",
        [
            {},
            {"d": "hello"},
            {"d": 42, "e": True},
        ]
    )
    def test_all_required_good(self, extra_items):
        schema_obj = {**self.schema_obj, "required": self.ALL_REQUIRED}
        target_obj = {"a": "hello", "b": 42, "c": True, **extra_items}
        generate_and_check(target_obj, schema_obj)

    @pytest.mark.parametrize(
        "bad_obj",
        [
            # Missing one
            ({"a": "hello", "b": 42}),
            ({"a": "hello", "c": True}),
            ({"b": 42, "c": True}),
            # Missing two
            ({"a": "hello"}),
            ({"b": 42}),
            ({"c": True}),
            # Missing all
            ({}),
        ]
    )
    def test_all_required_bad(self, bad_obj):
        schema_obj = {**self.schema_obj, "required": self.ALL_REQUIRED}
        check_match_failure(
            bad_string=json_dumps(bad_obj),
            schema_obj=schema_obj,
        )

    @pytest.mark.parametrize(
        "extra_items",
        [
            {},
            {"d": "hello"},
            {"d": 42, "e": True},
        ]
    )
    @pytest.mark.parametrize(
        "required",
        SOME_REQUIRED_SUBSETS,
    )
    def test_some_required_good(self, required, extra_items):
        base_obj = {"a": "hello", "b": 42, "c": True}
        schema_obj = {**self.schema_obj, "required": required}

        for subset in self.SOME_REQUIRED_SUBSETS:
            if set(required).issubset(subset):
                target_obj = {**{key: base_obj[key] for key in subset}, **extra_items}
                generate_and_check(target_obj, schema_obj)

    @pytest.mark.parametrize(
        "required",
        SOME_REQUIRED_SUBSETS,
    )
    def test_some_required_bad(self, required):
        base_obj = {"a": "hello", "b": 42, "c": True}
        schema_obj = {**self.schema_obj, "required": required}

        for subset in self.SOME_REQUIRED_SUBSETS:
            if not set(required).issubset(subset):
                bad_obj = {key: base_obj[key] for key in subset}
                check_match_failure(
                    bad_string=json_dumps(bad_obj),
                    schema_obj=schema_obj,
                )

    # No equivalent "bad" tests for none required, as the schema is satisfied by an empty object
    @pytest.mark.parametrize(
        "extra_items",
        [
            {},
            {"d": "hello"},
            {"d": 42, "e": True},
        ]
    )
    @pytest.mark.parametrize(
        "target_obj",
        [
            {},
            {"a": "hello"},
            {"b": 42},
            {"c": True},
            {"a": "hello", "b": 42},
            {"a": "hello", "c": True},
            {"b": 42, "c": True},
            {"a": "hello", "b": 42, "c": True},
        ]
    )
    def test_none_required(self, target_obj, extra_items):
        schema_obj = {**self.schema_obj, "required": self.NONE_REQUIRED}
        generate_and_check({**target_obj, **extra_items}, schema_obj)

class TestRequiredPropertiesScaling:
    @pytest.mark.parametrize(
        "num_properties",
        [1, 2, 3, 4, 5, 10, 20, 50, 100]
    )
    def test_many_optional_properties_doesnt_blow_up(self, num_properties):
        schema_obj = {
            "type": "object",
            "properties": {
                f"prop_{i}": {"type": "string"} for i in range(num_properties)
            },
            "required": [] # Empty should be worst-case scenario
        }
        from guidance.library._json import GenJson
        GenJson._join.__wrapped__.cache_clear()
        _ = gen_json(
            schema=schema_obj,
        )
        cache_info = GenJson._join.__wrapped__.cache_info()

        # Theoretical number of cache misses under the current implementation
        expected_misses = 2*num_properties - 1
        MISSES_MAGIC_NUMBER = 5 # Where in the world is this coming from?
        assert 0 < cache_info.misses <= expected_misses + MISSES_MAGIC_NUMBER
        # NOTE: that if the cache maxsize is hit, the number of misses will be more than expected

        # Theoretical number of total calls under the current implementation
        expected_calls = num_properties*(num_properties - 1) // 2
        CALLS_MAGIC_NUMBER = 12 # Where in the world is this coming from?
        assert 0 < cache_info.hits + cache_info.misses <= expected_calls + CALLS_MAGIC_NUMBER

    @pytest.mark.parametrize(
        "num_properties",
        [1, 2, 3, 4, 5, 10, 20, 50, 100]
    )
    def test_all_required_properties_doesnt_blow_up(self, num_properties):
        schema_obj = {
            "type": "object",
            "properties": {
                f"prop_{i}": {"type": "string"} for i in range(num_properties)
            },
            "required": [f"prop_{i}" for i in range(num_properties)]
        }
        from guidance.library._json import GenJson
        GenJson._join.__wrapped__.cache_clear()
        _ = gen_json(
            schema=schema_obj,
        )
        cache_info = GenJson._join.__wrapped__.cache_info()

        # Theoretical number of cache misses under the current implementation
        expected_misses = num_properties
        MISSES_MAGIC_NUMBER = 4
        assert 0 < cache_info.misses <= expected_misses + MISSES_MAGIC_NUMBER
        HITS_MAGIC_NUMBER = 1
        expected_hits = 0
        assert cache_info.hits <= expected_hits + HITS_MAGIC_NUMBER


class TestBooleanSchema:
    @pytest.mark.parametrize(
        "target_obj",
        [
            123,
            "hello",
            [1, 2, 3],
            {"a": 1},
            None,
            [{"a": 1}],
            {"a": [1, 2, 3]},
            {"a": {"b": 1}},
            False,
            True
        ],
    )
    def test_true_schema(self, target_obj):
        # should be the same as an empty schema
        schema_obj = True
        generate_and_check(target_obj, schema_obj)

    @pytest.mark.parametrize(
        "schema_obj",
        [
            False,
            {"type": "object", "properties": {"a": False}, "required": ["a"]},
        ]
    )
    def test_false_schema(self, schema_obj):
        with pytest.raises(ValueError) as ve:
            gen_json(schema=schema_obj)
        assert ve.value.args[0] == "No valid JSON can be generated from a schema of `False`"<|MERGE_RESOLUTION|>--- conflicted
+++ resolved
@@ -3,12 +3,8 @@
 from typing import Any, Dict, Set, Union, Optional
 
 import pytest
-<<<<<<< HEAD
-from jsonschema import validate
+from jsonschema import validate, ValidationError
 from json import dumps as json_dumps
-=======
-from jsonschema import validate, ValidationError
->>>>>>> af27044c
 
 from guidance import json as gen_json
 from guidance import models
@@ -310,7 +306,7 @@
             with pytest.raises(ValidationError):
                 validate(instance, schema=schema)
             check_match_failure(
-                bad_string=_to_compact_json(instance),
+                bad_string=json_dumps(instance),
                 schema_obj=schema
             )
 
